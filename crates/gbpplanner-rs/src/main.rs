#![feature(iter_repeat_n)]
//! The main entry point of the simulation.
pub(crate) mod asset_loader;
mod bevy_utils;
pub mod cli;
<<<<<<< HEAD
pub(crate) mod config;
pub mod despawn_entity_after;
=======
// pub(crate) mod config;
>>>>>>> f46a4757
mod diagnostic;
mod environment;
mod factorgraph;
mod input;
mod moveable_object;
mod movement;
pub(crate) mod pause_play;
// mod scene;

pub mod planner;
pub(crate) mod simulation_loader;

pub(crate) mod theme;
pub(crate) mod ui;
pub(crate) mod utils;

pub mod export;

pub(crate) mod escape_codes;
pub(crate) mod macros;

#[cfg(feature = "dhat-heap")]
#[global_allocator]
static ALLOC: dhat::Alloc = dhat::Alloc;

use std::path::Path;

use bevy::{
    asset::AssetMetaCheck,
    input::common_conditions::input_just_pressed,
    prelude::*,
    window::{WindowMode, WindowResolution},
};
use colored::Colorize;
// use iyes_perf_ui::prelude::*;

// use rand::{Rng, SeedableRng};

// use iyes_perf_ui::prelude::*;
use gbp_config::{read_config, Config, FormationGroup};
// use config::{environment::EnvironmentType, Environment};
use gbp_environment::{Environment, EnvironmentType};
use gbpplanner_rs::AppState;

use crate::cli::DumpDefault;

const NAME: &str = env!("CARGO_PKG_NAME");
const VERSION: &str = env!("CARGO_PKG_VERSION");
const MANIFEST_DIR: &str = env!("CARGO_MANIFEST_DIR");

#[allow(clippy::too_many_lines)]
fn main() -> anyhow::Result<()> {
    #[cfg(feature = "dhat-heap")]
    let _profiler = dhat::Profiler::new_heap();

    // if cfg!(all(not(target_arch = "wasm32"), debug_assertions)) {
    if cfg!(not(target_arch = "wasm32")) {
        if cfg!(debug_assertions) {
            better_panic::debug_install();
        } else {
            better_panic::install();
        }
    }

    let cli = cli::parse_arguments();

    if cli.metadata {
        let authors = env!("CARGO_PKG_AUTHORS").split(':').collect::<Vec<_>>();

        eprintln!(
            "{}:   {}",
            "target arch".green().bold(),
            std::env::consts::ARCH
        );
        eprintln!(
            "{}:     {}",
            "target os".green().bold(),
            std::env::consts::OS
        );
        eprintln!(
            "{}: {}",
            "target family".green().bold(),
            std::env::consts::FAMILY
        );

        eprintln!("{}:          {}", "name".green().bold(), NAME);
        eprintln!("{}:", "authors".green().bold());
        for &author in &authors {
            eprintln!(" - {}", author);
        }
        eprintln!("{}:       {}", "version".green().bold(), VERSION);
        eprintln!("{}:  {}", "manifest_dir".green().bold(), MANIFEST_DIR);
    }

    if let Some(dump) = cli.dump_default {
        let stdout_is_a_terminal = atty::is(atty::Stream::Stdout);
        match dump {
            DumpDefault::Config => {
                let default = gbp_config::Config::default();
                if stdout_is_a_terminal {
                    let toml = toml::to_string_pretty(&default)?;
                    bat::PrettyPrinter::new()
                        .input_from_bytes(toml.as_bytes())
                        .language("toml")
                        .print()
                        .unwrap();
                } else {
                    // let stdout = std::io::stdout::lock();
                    println!("{}", toml::to_string_pretty(&default)?);
                }
            }
            DumpDefault::Formation => {
                let default = gbp_config::FormationGroup::default();
                let config = ron::ser::PrettyConfig::new().indentor("  ".to_string());

                let yaml = serde_yaml::to_string(&default)?;
                // println!("{ron}");
                if stdout_is_a_terminal {
                    bat::PrettyPrinter::new()
                        .input_from_bytes(yaml.as_bytes())
                        .language("rust")
                        .print()
                        .unwrap();
                } else {
                    println!("{yaml}");
                    // println!("{}", ron::ser::to_string_pretty(&default,
                    // config)?);
                }

                // let ron = ron::ser::to_string_pretty(&default, config)?;
                // // println!("{ron}");
                // if stdout_is_a_terminal {
                //     bat::PrettyPrinter::new()
                //         .input_from_bytes(ron.as_bytes())
                //         .language("rust")
                //         .print()
                //         .unwrap();
                // } else {
                //     println!("{ron}");
                //     // println!("{}", ron::ser::to_string_pretty(&default,
                //     // config)?);
                // }
            }
            DumpDefault::Environment => {
                let yaml = serde_yaml::to_string(&Environment::default())?;
                if stdout_is_a_terminal {
                    bat::PrettyPrinter::new()
                        .input_from_bytes(yaml.as_bytes())
                        .language("yaml")
                        .print()
                        .unwrap();
                } else {
                    println!("{yaml}");
                    // println!("{}",
                    // serde_yaml::to_string(&Environment::default())?);
                }
            }
        };

        return Ok(());
    }
    // dump_environment
    if let Some(dump_environment) = cli.dump_environment {
        let env = match dump_environment {
            EnvironmentType::Intersection => Environment::intersection(),
            EnvironmentType::Circle => Environment::circle(),
            EnvironmentType::Intermediate => Environment::intermediate(),
            EnvironmentType::Complex => Environment::complex(),
            EnvironmentType::Maze => Environment::maze(),
            EnvironmentType::Test => Environment::test(),
        };

        let yaml = serde_yaml::to_string(&env)?;
        let stdout_is_a_terminal = atty::is(atty::Stream::Stdout);
        if stdout_is_a_terminal {
            bat::PrettyPrinter::new()
                .input_from_bytes(yaml.as_bytes())
                .language("yaml")
                .print()
                .unwrap();
        } else {
            println!("{yaml}");
            // println!("{}", serde_yaml::to_string(&env)?);
        }

        return Ok(());
    }

    if cli.list_scenarios {
        let scenario_dir = Path::new("./config/simulations");
        assert!(scenario_dir.exists());
        let mut directories = Vec::new();
        let entries = scenario_dir.read_dir()?; // .sort_by(|a, b| a.file_name().cmp(&b.file_name()));
                                                //
        for entry in entries {
            let entry = entry?.path();
            if entry.is_dir() {
                directories.push(entry.to_string_lossy().to_string());
            }
        }

        // sort directory names, to match order in simulation picker
        directories.sort();

        // Determine the maximum length of the basename for alignment
        let max_basename_length = directories
            .iter()
            .map(|s| Path::new(s).file_name().unwrap().to_string_lossy().len())
            .max()
            .unwrap_or(0);

        for name in directories {
            let basename = Path::new(&name).file_name().unwrap().to_string_lossy();
            if atty::is(atty::Stream::Stdout) {
                println!(
                    "{:width$} {}",
                    basename.green().bold(),
                    name,
                    width = max_basename_length
                );
            } else {
                println!("{:width$} {}", basename, name, width = max_basename_length);
            }
        }

        return Ok(());
    }

    #[cfg(not(target_arch = "wasm32"))]
    {
        if let Some(ref working_dir) = cli.working_dir {
            std::env::set_current_dir(working_dir).expect("the given --working-dir exists");
            eprintln!("changed working_dir to: {:?}", working_dir);
        }
        eprintln!(
            "current working dir: {:?}",
            std::env::current_dir().expect("current working dir exists")
        );
    }

    // let (config, formation, environment): (Config, FormationGroup, Environment) =
    // if cli.default {     (
    //         Config::default(),
    //         FormationGroup::default(),
    //         Environment::default(),
    //     )
    // } else {
    //     let config = read_config(cli.config.as_ref())?;
    //     if let Some(ref inner) = cli.config {
    //         println!(
    //             "successfully read config from: {}",
    //             inner.as_os_str().to_string_lossy()
    //         );
    //     }

    //     let formation = FormationGroup::from_ron_file(&config.formation_group)?;
    //     println!(
    //         "successfully read formation config from: {}",
    //         config.formation_group
    //     );
    //     let environment = Environment::from_file(&config.environment)?;
    //     println!(
    //         "successfully read environment config from: {}",
    //         config.environment
    //     );

    //     (config, formation, environment)
    // };

    let window_mode = if cli.fullscreen {
        WindowMode::BorderlessFullscreen
    } else {
        WindowMode::Windowed
    };

    // let mut rng =
    // rand_chacha::ChaCha8Rng::seed_from_u64(config.simulation.random_seed);

    eprintln!("initial window mode: {:?}", window_mode);

    let window_plugin = if cfg!(target_arch = "wasm32") {
        WindowPlugin {
            primary_window: Some(Window {
                window_theme: None,
                visible: true,
                canvas: Some("#bevy".to_string()),
                // Tells wasm not to override default event handling, like F5 and Ctrl+R
                prevent_default_event_handling: false,
                ..Default::default()
            }),
            ..Default::default()
        }
    } else {
        WindowPlugin {
            primary_window: Some(Window {
                name: Some(NAME.to_string()),
                focused: true,
                mode: window_mode,
                window_theme: None,
                visible: true,
                resolution: WindowResolution::default().with_scale_factor_override(1.0),
                ..Default::default()
            }),

            ..Default::default()
        }
    };

    let verbosity = cli.verbosity();
    eprintln!("verbosity level: {:?}", verbosity);

    // bevy app
    let mut app = App::new();

    if cfg!(target_arch = "wasm32") {
        app.insert_resource(AssetMetaCheck::Never); // needed for wasm build to
                                                    // work
    }

    // let mut default_plugins = DefaultPlugins;

    // let log_plugin = if cfg!(debug_assertions) {
    //     // dev build
    //     LogPlugin {
    //         level: bevy::log::Level::DEBUG,
    //         filter: format!("error,wgpu_core=warn,wgpu_hal=warn,{}=debug", NAME),
    //         ..default()
    //     }
    // } else {
    //     // release build
    //     LogPlugin {
    //         level: bevy::log::Level::INFO,
    //         filter: format!("error,wgpu_core=warn,wgpu_hal=warn,{}=info", NAME),
    //         ..default()
    //     }
    // };

    // TODO: load from sim loader instead
    // app.insert_resource(Time::<Fixed>::from_hz(config.simulation.hz))
    // let hz = 60.0;
    // app.insert_resource(Time::<Fixed>::from_hz(hz))
    app
        // bevy builtin plugins
        .add_plugins(DefaultPlugins
            .set(window_plugin)
            // .set(log_plugin)
        )
        // third-party plugins
        .add_plugins((
            bevy_egui::EguiPlugin,
            bevy_mod_picking::DefaultPickingPlugins,
        ))

        // our plugins
        .add_plugins((
            // simulation_loader::SimulationLoaderPlugin::default(),
            despawn_entity_after::DespawnEntityAfterPlugin,
            simulation_loader::SimulationLoaderPlugin::new(true, cli.initial_scenario.clone()),
            pause_play::PausePlayPlugin::default(),
            theme::ThemePlugin,
            asset_loader::AssetLoaderPlugin,
            environment::EnvironmentPlugin,
            movement::MovementPlugin,
            input::InputPlugin,
            ui::EguiInterfacePlugin,
            planner::PlannerPlugin,
            bevy_notify::NotifyPlugin::default(),
            export::ExportPlugin::default(),
            bevy_fullscreen::ToggleFullscreenPlugin::default()
        ))
        .add_systems(Update, draw_coordinate_system.run_if(input_just_pressed(KeyCode::F1)))
        .add_systems(PostUpdate, end_simulation.run_if(virtual_time_exceeds_max_time));

    if let Some(schedule) = cli.schedule_graph {
        match schedule {
            cli::BevySchedule::PreStartup => {
                bevy_mod_debugdump::print_schedule_graph(&mut app, PreStartup);
            }
            cli::BevySchedule::Startup => {
                bevy_mod_debugdump::print_schedule_graph(&mut app, Startup);
            }
            cli::BevySchedule::PostStartup => {
                bevy_mod_debugdump::print_schedule_graph(&mut app, PostStartup);
            }
            cli::BevySchedule::PreUpdate => {
                bevy_mod_debugdump::print_schedule_graph(&mut app, PreUpdate);
            }
            cli::BevySchedule::Update => {
                bevy_mod_debugdump::print_schedule_graph(&mut app, Update);
            }
            cli::BevySchedule::PostUpdate => {
                bevy_mod_debugdump::print_schedule_graph(&mut app, PostUpdate);
            }
            cli::BevySchedule::FixedUpdate => {
                bevy_mod_debugdump::print_schedule_graph(&mut app, FixedUpdate);
            }
            cli::BevySchedule::Last => {
                bevy_mod_debugdump::print_schedule_graph(&mut app, Last);
            }
        }

        return Ok(());
    }

    app.run();

    Ok(())
}

/// Returns true if the time has exceeded the max configured simulation time.
///
/// # Example
/// ```toml
/// [simulation]
/// max-time = 100.0
/// ```
#[inline]
fn virtual_time_exceeds_max_time(time: Res<Time<Virtual>>, config: Res<Config>) -> bool {
    time.elapsed_seconds() > config.simulation.max_time.get()
}

/// Ends the simulation.
fn end_simulation(config: Res<Config>) {
    println!(
        "ending simulation, reason: time elapsed exceeds configured max time: {} seconds",
        config.simulation.max_time.get()
    );
    // std::process::exit(0);
}

fn draw_coordinate_system(mut gizmos: Gizmos, mut enabled: Local<bool>) {
    if *enabled {
        let length = 100.0;
        // gizmos.arrow(Vec3::ZERO, Vec3::new(1.0 * length, 0., 0.), Color::RED);
        // gizmos.arrow(Vec3::ZERO, Vec3::new(0.0, 1.0 * length, 0.), Color::GREEN);
        // gizmos.arrow(Vec3::ZERO, Vec3::new(0., 0., 1.0 * length), Color::BLUE);

        gizmos.line(Vec3::ZERO, Vec3::new(1.0 * length, 0., 0.), Color::RED);
        gizmos.line(Vec3::ZERO, Vec3::new(0.0, 1.0 * length, 0.), Color::GREEN);
        gizmos.line(Vec3::ZERO, Vec3::new(0., 0., 1.0 * length), Color::BLUE);
    }

    *enabled = !*enabled;
}<|MERGE_RESOLUTION|>--- conflicted
+++ resolved
@@ -3,12 +3,7 @@
 pub(crate) mod asset_loader;
 mod bevy_utils;
 pub mod cli;
-<<<<<<< HEAD
-pub(crate) mod config;
 pub mod despawn_entity_after;
-=======
-// pub(crate) mod config;
->>>>>>> f46a4757
 mod diagnostic;
 mod environment;
 mod factorgraph;
