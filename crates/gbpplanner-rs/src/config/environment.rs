use std::path::Path;

use angle::Angle;
use bevy::ecs::system::Resource;
use derive_more::IntoIterator;
use gbp_linalg::Float;
use serde::{Deserialize, Serialize};
use typed_floats::StrictlyPositiveFinite;

use super::geometry::RelativePoint;
use crate::environment::TileCoordinates;

#[derive(Debug, Clone, Serialize, Deserialize, IntoIterator)]
#[into_iterator(owned, ref)]
#[serde(rename_all = "kebab-case")]
pub struct TileGrid(Vec<String>);

impl TileGrid {
<<<<<<< HEAD
    pub fn new(matrix_representation: Vec<impl Into<String>>) -> Self {
        Self(matrix_representation.into_iter().map(Into::into).collect())
=======
    pub fn new(tiles: Vec<impl Into<String>>) -> Self {
        Self(tiles.into_iter().map(Into::into).collect())
>>>>>>> eaf5b820
    }

    pub fn iter(&self) -> std::slice::Iter<String> {
        self.0.iter()
    }

    #[inline]
    pub fn is_empty(&self) -> bool {
        self.0.is_empty()
    }

    /// Returns number of rows in the tilegrid
    #[inline]
    pub fn rows(&self) -> usize {
        self.0.len()
    }

    /// Returns number of columns in the tilegrid
    #[inline]
    pub fn cols(&self) -> usize {
        self.0[0].chars().count()
    }

    // /// override the index operator to allow for easy access to the grid
    // pub fn get(&self, row: usize, col: usize) -> Option<char> {
    //     self.0.get(row).and_then(|r| r.chars().nth(col))
    // }
}

// impl std::ops::Index<(usize, usize)> for TileGrid {
//     type Output = char;

//     fn index(&self, (row, col): (usize, usize)) -> &Self::Output {
//         &self
//             .0
//             .get(row)
//             .and_then(|r| r.chars().nth(col))
//             .expect("index is within grid")
//     }
// }

#[derive(Debug, Clone, Serialize, Deserialize)]
#[serde(rename_all = "kebab-case")]
pub struct Rotation(Angle);

impl Rotation {
    /// Create a new `Rotation` from a given degree
    ///
    /// # Panics
    ///
    /// If `degree` is not in [0.0, 360.0]
    #[must_use]
    pub fn new(degree: Float) -> Self {
        Self(Angle::from_degrees(degree).expect("Invalid angle"))
    }
}

impl Rotation {
    /// Get the rotation in radians
    #[inline]
    pub const fn as_radians(&self) -> Float {
        self.0.as_radians()
    }

    /// Get the rotation in degrees
    #[inline]
    pub fn as_degrees(&self) -> Float {
        self.0.as_degrees()
    }
}

#[derive(Debug, Serialize, Deserialize)]
#[serde(rename_all = "kebab-case")]
pub struct Cell {
    pub row: usize,
    pub col: usize,
}

#[derive(Debug, Clone, serde::Serialize, serde::Deserialize)]
#[serde(rename_all = "kebab-case")]
pub enum PlaceableShape {
    Circle {
        /// The radius of the circle
        /// This is a value in the range [0, 1]
        radius: StrictlyPositiveFinite<Float>,
        /// The center of the circle,
        center: RelativePoint,
    },
    Triangle {
        /// The length of the base of the triangle
        /// This is a value in the range [0, 1]
        base_length: StrictlyPositiveFinite<Float>,
        /// The height of the triangle
        /// Intersects the base perpendicularly at the mid-point
        height:      StrictlyPositiveFinite<Float>,
        /// The mid-point of the base of the triangle
        /// This is a value in the range [0, 1]
        /// Defines where the height of the triangle intersects the base
        /// perpendicularly
        mid_point:   Float,
        /// Where to place the center of the triangle
        translation: RelativePoint,
    },
    RegularPolygon {
        /// The number of sides of the polygon
        sides:       usize,
        /// Side length of the polygon
        side_length: StrictlyPositiveFinite<Float>,
        /// Where to place the center of the polygon
        translation: RelativePoint,
    },
    Rectangle {
        /// The width of the rectangle
        /// This is a value in the range [0, 1]
        width:       StrictlyPositiveFinite<Float>,
        /// The height of the rectangle
        /// This is a value in the range [0, 1]
        height:      StrictlyPositiveFinite<Float>,
        /// The center of the rectangle
        translation: RelativePoint,
    },
}

impl PlaceableShape {
    /// Create a new `Self::Circle`
    ///
    /// # Panics
    ///
    /// If `center` is not a relative point i.e. within interval ([0.0, 1.0],
    /// [0.0, 1.0])
    #[allow(clippy::unwrap_used)]
    pub fn circle(radius: StrictlyPositiveFinite<Float>, center: (Float, Float)) -> Self {
        Self::Circle {
            // radius: StrictlyPositiveFinite::<Float>::new(radius).unwrap(),
            radius,
            center: RelativePoint::new(center.0, center.1).unwrap(),
        }
    }

    /// Create a new `Self::Triangle`
    ///
    /// # Panics
    ///
    /// If `translation` is not a relative point i.e. within interval ([0.0,
    /// 1.0], [0.0, 1.0])
    #[allow(clippy::unwrap_used)]
    pub fn triangle(
        // base_length: Float,
        base_length: StrictlyPositiveFinite<Float>,
        // height: Float,
        height: StrictlyPositiveFinite<Float>,
        mid_point: Float,
        translation: (Float, Float),
    ) -> Self {
        Self::Triangle {
            // base_length: StrictlyPositiveFinite::<Float>::new(base_length).unwrap(),
            base_length,
            // height: StrictlyPositiveFinite::<Float>::new(height).unwrap(),
            height,
            mid_point,
            translation: RelativePoint::new(translation.0, translation.1).unwrap(),
        }
    }

    #[allow(clippy::unwrap_used, clippy::missing_panics_doc)]
    pub fn rectangle(width: Float, height: Float, center: (Float, Float)) -> Self {
        Self::Rectangle {
            width:       StrictlyPositiveFinite::<Float>::new(width).unwrap(),
            height:      StrictlyPositiveFinite::<Float>::new(height).unwrap(),
            translation: RelativePoint::new(center.0, center.1).unwrap(),
        }
    }

    #[allow(clippy::unwrap_used, clippy::missing_panics_doc)]
    pub fn square(side_length: Float, center: (Float, Float)) -> Self {
        Self::RegularPolygon {
            sides:       4,
            side_length: StrictlyPositiveFinite::<Float>::new(side_length).unwrap(),
            translation: RelativePoint::new(center.0, center.1).unwrap(),
        }
    }

    #[allow(clippy::unwrap_used, clippy::missing_panics_doc)]
    pub fn regular_polygon(sides: usize, side_length: Float, translation: (Float, Float)) -> Self {
        Self::RegularPolygon {
            sides,
            side_length: StrictlyPositiveFinite::<Float>::new(side_length).unwrap(),
            translation: RelativePoint::new(translation.0, translation.1).unwrap(),
        }
    }
}

#[derive(Debug, Clone, Serialize, Deserialize)]
#[serde(rename_all = "kebab-case")]
pub struct Obstacle {
    /// The shape to be placed as an obstacle
    pub shape: PlaceableShape,
    /// Rotation of the obstacle in degrees around the up-axis
    pub rotation: Rotation,
    /// Which tile in the grid the obstacle should be placed
    pub tile_coordinates: TileCoordinates,
}

impl Obstacle {
    /// Create a new `Obstacle`
    ///
    /// # Panics
    ///
    /// If `rotation` is not a normalized angle, i.e. within [0.0, 2pi]
    #[must_use]
    pub fn new((row, col): (usize, usize), shape: PlaceableShape, rotation: Float) -> Self {
        Self {
            tile_coordinates: TileCoordinates::new(row, col),
            shape,
            rotation: Rotation(Angle::new(rotation).expect("Invalid angle")),
        }
    }
}

/// Struct to represent a list of shapes that can be placed in the map [`Grid`]
/// Each entry contains a [`Cell`] and a [`PlaceableShape`]
/// - The [`Cell`] represents which tile in the [`Grid`] the shape should be
///   placed
/// - The [`PlaceableShape`] represents the shape to be placed, and the local
///   cell translation
#[derive(Debug, Clone, Serialize, Deserialize, IntoIterator)]
#[serde(rename_all = "kebab-case")]
#[into_iterator(owned, ref)]
pub struct Obstacles(Vec<Obstacle>);

impl Obstacles {
    /// Create a new empty vector of [`Obstacle`]
    #[must_use]
    pub const fn empty() -> Self {
        Self(Vec::new())
    }

    pub fn iter(&self) -> std::slice::Iter<Obstacle> {
        self.0.iter()
    }
}

#[derive(Debug, Clone, Serialize, Deserialize)]
#[serde(rename_all = "kebab-case")]
pub struct TileSettings {
    pub tile_size:       f32,
    pub path_width:      f32,
    pub obstacle_height: f32,
}

#[derive(Debug, Clone, Serialize, Deserialize)]
#[serde(rename_all = "kebab-case")]
pub struct Tiles {
    pub grid:     TileGrid,
    pub settings: TileSettings,
}

impl Tiles {
    /// Create an empty `Tiles`
    #[must_use]
    pub fn empty() -> Self {
        Self {
            grid:     TileGrid::new(vec!["█"]),
            settings: TileSettings {
                tile_size:       0.0,
                path_width:      0.0,
                obstacle_height: 0.0,
            },
        }
    }

    /// Set the tile size
    #[must_use]
    pub const fn with_tile_size(mut self, tile_size: f32) -> Self {
        self.settings.tile_size = tile_size;
        self
    }

    /// Set the obstacle height
    #[must_use]
    pub const fn with_obstacle_height(mut self, obstacle_height: f32) -> Self {
        self.settings.obstacle_height = obstacle_height;
        self
    }
}

#[derive(Debug, clap::ValueEnum, Default, Clone, Copy, PartialEq, Eq, PartialOrd, Ord)]
pub enum EnvironmentType {
    #[default]
    Intersection,
    Intermediate,
    Complex,
    Circle,
    Maze,
    Test,
}

/// **Bevy** [`Resource`]
/// The environment configuration for the simulation
#[derive(Debug, Clone, Serialize, Deserialize, Resource)]
#[serde(rename_all = "kebab-case")]
pub struct Environment {
    pub tiles:     Tiles,
    pub obstacles: Obstacles,
}

impl Default for Environment {
    fn default() -> Self {
        Self::intersection()
    }
}

#[derive(Debug, thiserror::Error)]
pub enum ParseError {
    #[error("IO error: {0}")]
    Io(#[from] std::io::Error),
    #[error("RON error: {0}")]
    Ron(#[from] ron::Error),
    #[error("TOML error: {0}")]
    Toml(#[from] toml::de::Error),
    #[error("YAML error: {0}")]
    Yaml(#[from] serde_yaml::Error),
    #[error("Validation error: {0}")]
    InvalidEnvironment(#[from] EnvironmentError),
}

#[derive(Debug, thiserror::Error)]
pub enum EnvironmentError {
    #[error("Environment matrix representation is empty")]
    EmptyGrid,
    #[error("Environment matrix representation has rows of different lengths")]
    DifferentLengthRows,
}

impl Environment {
    /// Attempt to parse an [`Environment`] from a YAML file at `path`
    ///
    /// # Errors
    ///
    /// Will return `Err` if:
    /// 1. `path` does not exist on the filesystem
    /// 2. The contents of `path` are not valid RON
    /// 3. The parsed data does not represent a valid [`Environment`]
    pub fn from_file<P: AsRef<Path>>(path: P) -> Result<Self, ParseError> {
        std::fs::read_to_string(path)
            .map_err(Into::into)
            .and_then(|contents| Self::parse(contents.as_str()))
    }

    /// Attempt to parse an [`Environment`] from a YAML encoded string
    ///
    /// # Errors
    ///
    /// Will return `Err` if:
    /// 1. `path` does not exist on the filesystem
    /// 2. The contents of `path` are not valid RON
    /// 3. The parsed data does not represent a valid [`Environment`]
    pub fn parse(contents: &str) -> Result<Self, ParseError> {
        // ron::from_str::<Environment>(contents)
        //     .map_err(|span| span.code)?
        //     .validate()
        //     .map_err(Into::into)
        // with yaml

        serde_yaml::from_str::<Self>(contents)
            .map_err(Into::into)
            .and_then(|env| env.validate().map_err(Into::into))
    }

    /// Ensure that the [`Environment`] is valid
    ///
    /// # Errors
    ///
    /// Will return `Err` if:
    /// 1. The matrix representation is not empty
    /// 2. All rows in the matrix representation are the same length
    pub fn validate(self) -> Result<Self, EnvironmentError> {
        if self.tiles.grid.is_empty() {
            Err(EnvironmentError::EmptyGrid)
        } else if self
            .tiles
            .grid
            .iter()
            .any(|row| row.chars().count() != self.tiles.grid.cols())
        {
            Err(EnvironmentError::DifferentLengthRows)
        } else {
            Ok(self)
        }
    }

    #[must_use]
    pub fn new(matrix_representation: Vec<String>, path_width: f32, obstacle_height: f32, tile_size: f32) -> Self {
        Self {
            tiles:     Tiles {
                grid:     TileGrid(matrix_representation),
                settings: TileSettings {
                    tile_size,
                    path_width,
                    obstacle_height,
                },
            },
            obstacles: Obstacles::empty(),
        }
    }

    #[must_use]
    pub fn intersection() -> Self {
        Self {
            tiles:     Tiles {
                grid:     TileGrid::new(vec!["┼"]),
                settings: TileSettings {
                    tile_size:       100.0,
                    path_width:      0.1325,
                    obstacle_height: 1.0,
                },
            },
            obstacles: Obstacles::empty(),
        }
    }

    #[must_use]
    #[rustfmt::skip]
    pub fn intermediate() -> Self {
        Self {
            tiles: Tiles {
                grid: TileGrid::new(vec![
                    "┌┬┐ ",
                    "┘└┼┬",
                    "  └┘",
                ]),
                settings: TileSettings {
                    tile_size: 50.0,
                    path_width: 0.1325,
                    obstacle_height: 1.0,
                }
            },
            obstacles: Obstacles::empty(),
        }
    }

    #[must_use]
    #[rustfmt::skip]
    pub fn complex() -> Self {
        Self {
            tiles: Tiles {
                grid: TileGrid::new(vec![
                    "┌─┼─┬─┐┌",
                    "┼─┘┌┼┬┼┘",
                    "┴┬─┴┼┘│ ",
                    "┌┴┐┌┼─┴┬",
                    "├─┴┘└──┘",
                ]),
                settings: TileSettings {
                    tile_size: 25.0,
                    path_width: 0.4,
                    obstacle_height: 1.0,
                },
            },
            obstacles: Obstacles::empty(),
        }
    }

    #[must_use]
    #[rustfmt::skip]
    pub fn maze() -> Self {
        Self {
            tiles: Tiles {
                grid: TileGrid::new(vec![
                    "               ",
                    " ╶─┬─┐┌─────┬┐ ",
                    " ┌─┤┌┤│╷╶──┬┘│ ",
                    " │╷│╵├┤├─┬┬┴┬┤ ",
                    " └┤├─┘││╷╵├─┘│ ",
                    " ╷│╵╷╶┤│├┐└╴┌┘ ",
                    " │├─┴╴│╵│└──┤╷ ",
                    " └┤┌─┐└┬┘┌─┐└┘ ",
                    " ┌┴┤╷├╴│┌┤╷└─┐ ",
                    " │┌┤├┘┌┘││└──┤ ",
                    " ╵│╵├┬┘┌┘└──┐╵ ",
                    " ┌┘╶┘├─┴─┐╷╷└┐ ",
                    " └─┬─┴──┐├┘├─┘ ",
                    " ┌┐│╷┌─╴││╶┘╶┐ ",
                    " │└┼┘├──┘├──┬┤ ",
                    " ╵╶┴─┘╶──┴──┴┘ ",
                    "               ",
                ]),
                settings: TileSettings {
                    tile_size: 10.0,
                    path_width: 0.75,
                    obstacle_height: 1.0,
                },
            },
            obstacles: Obstacles::empty(),
        }
    }

    #[must_use]
    #[rustfmt::skip]
    pub fn test() -> Self {
        Self {
            tiles: Tiles {
                grid: TileGrid::new(vec![
                    "┌┬┐├",
                    "└┴┘┤",
                    "│─ ┼",
                    "╴╵╶╷",
                ]),
                settings: TileSettings {
                    tile_size: 50.0,
                    path_width: 0.1325,
                    obstacle_height: 1.0,
                },
            },
            obstacles: Obstacles::empty(),
        }
    }

    #[must_use]
    #[allow(clippy::missing_panics_doc)]
    pub fn circle() -> Self {
        Self {
            tiles:     Tiles::empty().with_tile_size(100.0).with_obstacle_height(1.0),
            obstacles: Obstacles(vec![
                Obstacle::new(
                    (0, 0),
                    PlaceableShape::regular_polygon(4, 0.0525, (0.625, 0.60125)),
                    0.0,
                ),
                Obstacle::new(
                    (0, 0),
                    PlaceableShape::regular_polygon(4, 0.035, (0.44125, 0.57125)),
                    0.0,
                ),
                Obstacle::new((0, 0), PlaceableShape::regular_polygon(4, 0.0225, (0.4835, 0.428)), 0.0),
                Obstacle::new((0, 0), PlaceableShape::rectangle(0.0875, 0.035, (0.589, 0.3965)), 0.0),
                Obstacle::new(
                    (0, 0),
                    PlaceableShape::triangle(
                        0.03.try_into().expect("positive and finite"),
                        0.0415.try_into().expect("positive and finite"),
                        0.575,
                        (0.5575, 0.5145),
                    ),
                    0.0,
                ),
                Obstacle::new(
                    (0, 0),
                    PlaceableShape::triangle(
                        0.012.try_into().expect("positive and finite"),
                        0.025.try_into().expect("positive and finite"),
                        1.25,
                        (0.38, 0.432),
                    ),
                    5.225,
                ),
            ]),
        }
    }

    pub const fn path_width(&self) -> f32 {
        self.tiles.settings.path_width
    }

    pub const fn obstacle_height(&self) -> f32 {
        self.tiles.settings.obstacle_height
    }

    pub const fn tile_size(&self) -> f32 {
        self.tiles.settings.tile_size
    }
}<|MERGE_RESOLUTION|>--- conflicted
+++ resolved
@@ -16,13 +16,8 @@
 pub struct TileGrid(Vec<String>);
 
 impl TileGrid {
-<<<<<<< HEAD
-    pub fn new(matrix_representation: Vec<impl Into<String>>) -> Self {
-        Self(matrix_representation.into_iter().map(Into::into).collect())
-=======
     pub fn new(tiles: Vec<impl Into<String>>) -> Self {
         Self(tiles.into_iter().map(Into::into).collect())
->>>>>>> eaf5b820
     }
 
     pub fn iter(&self) -> std::slice::Iter<String> {
