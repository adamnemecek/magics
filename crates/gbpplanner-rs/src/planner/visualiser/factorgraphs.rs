--- conflicted
+++ resolved
@@ -14,13 +14,8 @@
         robot::{RobotDespawned, RobotSpawned},
         RobotState,
     },
-<<<<<<< HEAD
-    theme::{CatppuccinTheme, ColorAssociation, ColorFromCatppuccinColourExt},
-    ui::DrawSettingsEvent,
-=======
     pretty_print_title,
     theme::{self, CatppuccinTheme, ColorAssociation, ColorFromCatppuccinColourExt},
->>>>>>> 63d1fd15
 };
 
 pub struct FactorGraphVisualiserPlugin;
