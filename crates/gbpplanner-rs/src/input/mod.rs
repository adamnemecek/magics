--- conflicted
+++ resolved
@@ -3,18 +3,11 @@
 use bevy::prelude::*;
 use strum_macros::EnumIter;
 
-<<<<<<< HEAD
 pub mod camera;
-pub mod general;
-pub mod moveable_object;
-pub mod ui;
-=======
-mod camera;
 mod general;
 mod moveable_object;
 pub(crate) mod screenshot;
 mod ui;
->>>>>>> d3bd7758
 
 pub use camera::{CameraAction, CameraSensitivity};
 pub use general::GeneralAction;
