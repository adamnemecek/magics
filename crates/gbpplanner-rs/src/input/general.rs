use std::collections::HashMap;

use bevy::{app::AppExit, prelude::*, tasks::IoTaskPool};
use bevy_notify::prelude::*;
use leafwing_input_manager::prelude::*;
use strum::IntoEnumIterator;
use strum_macros::EnumIter;

use super::{super::theme::CycleTheme, screenshot::TakeScreenshot, ChangingBinding};
use crate::{
    config::{Config, DrawSetting},
    factorgraph::{
        graphviz::{Graph, NodeKind},
        prelude::FactorGraph,
    },
    pause_play::PausePlay,
    planner::{RobotId, RobotState},
    theme::CatppuccinTheme,
};

#[derive(Component)]
pub struct GeneralInputs;

pub struct GeneralInputPlugin;

impl Plugin for GeneralInputPlugin {
    fn build(&self, app: &mut App) {
<<<<<<< HEAD
        app.add_event::<QuitApplicationEvent>()
            // .add_event::<ExportGraphFinishedEvent>()
=======
        app.add_event::<EnvironmentEvent>()
            .add_event::<ExportGraphEvent>()
            .add_event::<DrawSettingsEvent>()
            .add_event::<QuitApplicationEvent>()
            .add_event::<ExportGraphFinishedEvent>()
>>>>>>> 63d1fd15
            .add_plugins(InputManagerPlugin::<GeneralAction>::default())
            .add_systems(PostStartup, bind_general_input)
            .add_systems(
                Update,
                (
                    general_actions_system,
                    export_graph_on_event,
                    screenshot,
                    quit_application_system,
                ),
            );
    }
}

/// Simple **Bevy** trigger `Event`
/// Write to this event whenever you want to toggle the environment
#[derive(Event, Debug, Copy, Clone)]
pub struct EnvironmentEvent;

/// Simple **Bevy** trigger `Event`
/// Write to this event whenever you want to export the graph to a `.dot` file
#[derive(Event, Debug, Copy, Clone)]
pub struct ExportGraphEvent;

/// **Bevy** `Event` for the draw settings
/// This event is triggered when a draw setting is toggled
#[derive(Event, Debug, Clone)]
pub struct DrawSettingsEvent {
    pub setting: DrawSetting,
    pub draw:    bool,
}

#[derive(Actionlike, PartialEq, Eq, Clone, Copy, Hash, Debug, Reflect, EnumIter, Default)]
pub enum GeneralAction {
    #[default]
    ToggleTheme,
    ExportGraph,
    ScreenShot,
    QuitApplication,
    PausePlaySimulation,
}

impl std::fmt::Display for GeneralAction {
    fn fmt(&self, f: &mut std::fmt::Formatter<'_>) -> std::fmt::Result {
        write!(f, "{}", match self {
            Self::ToggleTheme => "Toggle Theme",
            Self::ExportGraph => "Export Graph",
            Self::ScreenShot => "Take Screenshot",
            Self::QuitApplication => "Quit Application",
            Self::PausePlaySimulation => "Pause/Play Simulation",
        })
    }
}

impl GeneralAction {
    fn default_keyboard_input(action: Self) -> UserInput {
        match action {
            Self::ToggleTheme => UserInput::Single(InputKind::PhysicalKey(KeyCode::KeyT)),
            Self::ExportGraph => UserInput::Single(InputKind::PhysicalKey(KeyCode::KeyG)),
            Self::ScreenShot => {
                UserInput::modified(Modifier::Control, InputKind::PhysicalKey(KeyCode::KeyS))
            }
            Self::QuitApplication => {
                UserInput::modified(Modifier::Control, InputKind::PhysicalKey(KeyCode::KeyQ))
            }

            Self::PausePlaySimulation => UserInput::Single(InputKind::PhysicalKey(KeyCode::Space)),
        }
    }
}

fn bind_general_input(mut commands: Commands) {
    let mut input_map = InputMap::default();

    for action in GeneralAction::iter() {
        let input = GeneralAction::default_keyboard_input(action);
        input_map.insert(action, input);
        // if let Some(input) = GeneralAction::default_keyboard_input(action) {
        //     input_map.insert(action, input);
        // }
    }

    commands.spawn((
        InputManagerBundle::<GeneralAction> {
            input_map,
            ..Default::default()
        },
        GeneralInputs,
    ));
}

fn export_factorgraphs_as_graphviz(
    query: Query<(Entity, &FactorGraph), With<RobotState>>,
    config: &Config,
) -> Option<String> {
    if query.is_empty() {
        // There are no factorgraph in the scene/world
        return None;
    }

    // let _external_edge_length = 8.0;
    // let _internal_edge_length = 1.0;
    let cluster_margin = 16;

    let mut buf = String::with_capacity(4 * 1024); // 4 kB
    let mut append_line_to_output = |line: &str| {
        buf.push_str(line);
        buf.push('\n');
    };
    append_line_to_output("graph {");
    append_line_to_output("  dpi=96;");
    append_line_to_output(r#"  label="factorgraph""#);
    append_line_to_output("  node [style=filled];");
    append_line_to_output("  layout=neato;");

    // A hashmap used to keep track of which variable in another robots factorgraph,
    // is connected to a interrobot factor in the current robots factorgraph.
    let mut all_external_connections =
        HashMap::<RobotId, HashMap<usize, (RobotId, usize)>>::with_capacity(query.iter().len());

    for (robot_id, factorgraph) in query.iter() {
        let (nodes, edges) = factorgraph.export_data();

        // append_line_to_output(&format!(r#"  subgraph "cluster_{:?}" {{"#, robot_id));
        append_line_to_output(&format!(r#"  subgraph "{:?}" {{"#, robot_id));
        append_line_to_output(&format!("  margin={}", cluster_margin));
        append_line_to_output(&format!(r#"  label="{:?}""#, robot_id));
        // Add all nodes
        for node in &nodes {
            let pos = match node.kind {
                NodeKind::Variable { x, y } => Some((x, y)),
                _ => None,
            };

            let line = {
                let mut line = String::with_capacity(32);
                line.push_str(&format!(
                    r#""{:?}_{:?}" [label="{:?}", fillcolor="{}", shape={}, width="{}""#,
                    robot_id,
                    node.index,
                    node.index,
                    node.color(),
                    node.shape(),
                    node.width()
                ));
                if let Some((x, y)) = pos {
                    line.push_str(&format!(r#", pos="{x}, {y}""#));
                }
                line.push(']');
                line
            };

            append_line_to_output(&line);
        }
        append_line_to_output("}");

        append_line_to_output("");
        // Add all internal edges
        for edge in &edges {
            let line = format!(
                r#""{:?}_{:?}" -- "{:?}_{:?}""#,
                robot_id, edge.from, robot_id, edge.to
            );
            append_line_to_output(&line);
        }

        let external_connections: HashMap<usize, (RobotId, usize)> = nodes
            .into_iter()
            .filter_map(|node| match node.kind {
                NodeKind::InterRobotFactor(external_variable) => Some((
                    node.index,
                    (
                        external_variable.factorgraph_id,
                        external_variable.variable_index.index(),
                        // connection.id_of_robot_connected_with,
                        // connection
                        //     .index_of_connected_variable_in_other_robots_factorgraph
                        //     .index(),
                    ),
                )),
                _ => None,
            })
            .collect();

        all_external_connections.insert(robot_id, external_connections);
    }

    // Add edges between interrobot factors and the variable they are connected to
    // in another robots graph
    for (from_robot_id, from_connections) in &all_external_connections {
        for (from_factor, (to_robot_id, to_variable_index)) in from_connections {
            append_line_to_output(&format!(
                r#" "{:?}_{:?}" -- "{:?}_{:?}" [len={}, style={}, color="{}"]"#,
                from_robot_id,
                from_factor,
                to_robot_id,
                to_variable_index,
                config.graphviz.interrobot.edge.len,
                config.graphviz.interrobot.edge.style,
                config.graphviz.interrobot.edge.color,
            ));
        }
    }

    append_line_to_output("}"); // closing '}' for starting "graph {"
    Some(buf)
}

fn cycle_theme(
    theme_event_writer: &mut EventWriter<CycleTheme>,
    catppuccin_theme: Res<CatppuccinTheme>,
) {
    info!("toggling application theme");

    let next_theme = match catppuccin_theme.flavour {
        catppuccin::Flavour::Latte => catppuccin::Flavour::Frappe,
        catppuccin::Flavour::Frappe => catppuccin::Flavour::Macchiato,
        catppuccin::Flavour::Macchiato => catppuccin::Flavour::Mocha,
        catppuccin::Flavour::Mocha => catppuccin::Flavour::Latte,
    };

    theme_event_writer.send(CycleTheme(next_theme));
}

fn export_graph_on_event(
    mut theme_event_reader: EventReader<ExportGraphEvent>,
    query: Query<(Entity, &FactorGraph), With<RobotState>>,
    config: Res<Config>,
    // export_graph_finished_event: EventWriter<ExportGraphFinishedEvent>,
    toast_event: EventWriter<ToastEvent>,
) {
    if theme_event_reader.read().next().is_some() {
        if let Err(e) = handle_export_graph(
            query,
            config.as_ref(),
            // export_graph_finished_event,
            toast_event,
        ) {
            error!("failed to export factorgraphs with error: {:?}", e);
        }
    }
}

// #[derive(Event)]
// pub enum ExportGraphFinishedEvent {
//     Success(String),
//     Failure(String),
// }

fn handle_export_graph(
    q: Query<(Entity, &FactorGraph), With<RobotState>>,
    config: &Config,
    // export_graph_finished_event: EventWriter<ExportGraphFinishedEvent>,
    mut toast_event: EventWriter<ToastEvent>,
) -> std::io::Result<()> {
    if cfg!(target_arch = "wasm32") {
        return Err(std::io::Error::new(
            std::io::ErrorKind::Other,
            "there is not filesystem access on target_arch wasm32",
        ));
    }

    let Some(output) = export_factorgraphs_as_graphviz(q, config) else {
        warn!("There are no factorgraphs in the world");
        toast_event.send(ToastEvent::warning(
            "There are no factorgraphs in the world".to_string(),
        ));

        return Ok(());
    };

    let dot_output_path = std::path::PathBuf::from("factorgraphs.dot");
    if dot_output_path.exists() {
        warn!(
            "output destination: ./{:#?} already exists!",
            dot_output_path
        );
        warn!("overwriting ./{:#?}", dot_output_path);
    }
    info!("exporting all factorgraphs to ./{:#?}", dot_output_path);
    toast_event.send(ToastEvent::info(format!(
        "exporting all factorgraphs to ./{:#?}",
        dot_output_path
    )));

    std::fs::write(&dot_output_path, output.as_bytes())?;

    IoTaskPool::get()
        .spawn(async move {
            let png_output_path = dot_output_path.with_extension("png");
            let args = [
                "-T",
                "png",
                "-o",
                png_output_path.to_str().expect("is valid UTF8"),
                dot_output_path.to_str().expect("is valid UTF8"),
            ];
            let Ok(output) = std::process::Command::new("dot").args(args).output() else {
                // let error_msg = format!(
                //     "failed to compile ./{:?} with dot. reason: dot was not found in $PATH",
                //     dot_output_path
                // );
                error!(
                    "failed to compile ./{:?} with dot. reason: dot was not found in $PATH",
                    dot_output_path
                );

                // toast_event.send(ToastEvent::error(error_msg));

                return;
            };

            if output.status.success() {
                // let msg = format!("successfully compiled ./{:?} with dot", dot_output_path,);
                info!(
                    "compiled {:?} to {:?} with dot",
                    dot_output_path, png_output_path
                );
                // export_graph_finished_event.
                // send(ExportGraphFinishedEvent::Success(
                //     png_output_path.to_string_lossy().to_string(),
                // ));
            } else {
                error!(
                    "attempting to compile graph with dot, returned a non-zero exit status: {:?}",
                    output
                );
                // export_graph_finished_event.
                // send(ExportGraphFinishedEvent::Failure(
                //     png_output_path.to_string_lossy().to_string(),
                // ));
            }

            // TODO: create a popup with egui informing the user of the
            // success/failure
        })
        .detach();

    Ok(())
}

#[derive(Event, Clone, Copy, Debug, Default)]
pub struct QuitApplicationEvent;

fn quit_application_system(
    mut quit_application_reader: EventReader<QuitApplicationEvent>,
    mut app_exit_event: EventWriter<AppExit>,
) {
    for _ in quit_application_reader.read() {
        info!("quitting application");
        app_exit_event.send(AppExit);
    }
}

#[allow(clippy::too_many_arguments)]
fn general_actions_system(
    mut theme_event: EventWriter<CycleTheme>,
    query: Query<&ActionState<GeneralAction>, With<GeneralInputs>>,
    query_graphs: Query<(Entity, &FactorGraph), With<RobotState>>,
    config: Res<Config>,
    currently_changing: Res<ChangingBinding>,
    catppuccin_theme: Res<CatppuccinTheme>,
    // mut app_exit_event: EventWriter<AppExit>,
    mut quit_application_event: EventWriter<QuitApplicationEvent>,
    // export_graph_finished_event: EventWriter<ExportGraphFinishedEvent>,
    mut pause_play_event: EventWriter<PausePlay>,
    toast_event: EventWriter<ToastEvent>,
) {
    if currently_changing.on_cooldown() || currently_changing.is_changing() {
        return;
    }
    let Ok(action_state) = query.get_single() else {
        warn!("general_actions_system was called without an action state!");
        return;
    };

    if action_state.just_pressed(&GeneralAction::ToggleTheme) {
        cycle_theme(&mut theme_event, catppuccin_theme);
    } else if action_state.just_pressed(&GeneralAction::ExportGraph) {
        if let Err(e) = handle_export_graph(
            query_graphs,
            config.as_ref(),
            // export_graph_finished_event,
            toast_event,
        ) {
            error!("failed to export factorgraphs with error: {:?}", e);
        }
    } else if action_state.just_pressed(&GeneralAction::QuitApplication) {
        quit_application_event.send(QuitApplicationEvent);
        // info!("quitting application");
        // app_exit_event.send(AppExit);
    } else if action_state.just_pressed(&GeneralAction::PausePlaySimulation) {
        info!("toggling pause/play simulation");
        pause_play_event.send(PausePlay::Toggle);
    }
}

fn screenshot(
    query: Query<&ActionState<GeneralAction>, With<GeneralInputs>>,
    currently_changing: Res<ChangingBinding>,
    mut screen_shot_event: EventWriter<TakeScreenshot>,
) {
    if currently_changing.on_cooldown() || currently_changing.is_changing() {
        return;
    }

    let Ok(action_state) = query.get_single() else {
        warn!("screenshot was called without an action state!");
        return;
    };

    if action_state.just_pressed(&GeneralAction::ScreenShot) {
        screen_shot_event.send(TakeScreenshot::default());
    }
}<|MERGE_RESOLUTION|>--- conflicted
+++ resolved
@@ -25,16 +25,10 @@
 
 impl Plugin for GeneralInputPlugin {
     fn build(&self, app: &mut App) {
-<<<<<<< HEAD
-        app.add_event::<QuitApplicationEvent>()
-            // .add_event::<ExportGraphFinishedEvent>()
-=======
         app.add_event::<EnvironmentEvent>()
             .add_event::<ExportGraphEvent>()
             .add_event::<DrawSettingsEvent>()
             .add_event::<QuitApplicationEvent>()
-            .add_event::<ExportGraphFinishedEvent>()
->>>>>>> 63d1fd15
             .add_plugins(InputManagerPlugin::<GeneralAction>::default())
             .add_systems(PostStartup, bind_general_input)
             .add_systems(
