--- conflicted
+++ resolved
@@ -490,23 +490,18 @@
     if action_state.just_pressed(&GeneralAction::CycleTheme) {
         cycle_theme(&mut theme_event, catppuccin_theme);
     } else if action_state.just_pressed(&GeneralAction::ExportGraph) {
-<<<<<<< HEAD
         if let Err(e) = handle_export_graph(
             query_graphs,
             config.as_ref(),
             export_graph_finished_event,
             // toast_event,
         ) {
-=======
-        if let Err(e) = handle_export_graph(query_graphs, config.as_ref(), toast_event) {
->>>>>>> eaf5b820
             error!("failed to export factorgraphs with error: {:?}", e);
         }
     }
 
     if action_state.just_pressed(&GeneralAction::QuitApplication) {
         quit_application_event.send(QuitApplication);
-<<<<<<< HEAD
         // info!("quitting application");
         // app_exit_event.send(AppExit);
     }
@@ -531,12 +526,6 @@
     };
 
     if action_state.just_pressed(&GeneralAction::PausePlaySimulation) {
-=======
-    }
-
-    if action_state.just_pressed(&GeneralAction::PausePlaySimulation) {
-        info!("toggling pause/play simulation");
->>>>>>> eaf5b820
         pause_play_event.send(PausePlay::Toggle);
     }
 }
