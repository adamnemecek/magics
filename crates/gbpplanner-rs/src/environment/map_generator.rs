--- conflicted
+++ resolved
@@ -17,25 +17,21 @@
     simulation_loader::LoadSimulation,
 };
 
-static COLLIDERS: once_cell::sync::Lazy<std::sync::RwLock<Colliders>> =
-    once_cell::sync::Lazy::new(std::sync::RwLock::default);
+// static COLLIDERS: once_cell::sync::Lazy<std::sync::RwLock<Colliders>> =
+//     once_cell::sync::Lazy::new(std::sync::RwLock::default);
 
 pub struct GenMapPlugin;
 
 impl Plugin for GenMapPlugin {
     fn build(&self, app: &mut App) {
         app.init_resource::<Colliders>()
-<<<<<<< HEAD
-            .add_systems(Startup, (build_tile_grid, build_obstacles))
-            .add_systems(PostStartup, create_static_colliders)
-=======
             // .add_systems(Startup, (build_tile_grid, build_obstacles))
+            // .add_systems(PostStartup, create_static_colliders)
             .add_systems(
                 Update,
 
                 (clear_colliders, build_tile_grid, build_obstacles).chain().run_if(on_event::<LoadSimulation>()),
             )
->>>>>>> 6d7a4598
             .add_systems(
                 Update,
                 show_or_hide_generated_map.run_if(event_exists::<DrawSettingsEvent>),
@@ -83,9 +79,9 @@
     }
 }
 
-fn create_static_colliders(colliders: Res<Colliders>) {
-    COLLIDERS.write().expect("Not poisoned pls").0 = colliders.0.clone();
-}
+// fn create_static_colliders(colliders: Res<Colliders>) {
+//     COLLIDERS.write().expect("Not poisoned pls").0 = colliders.0.clone();
+// }
 
 /// **Bevy** [`Startup`] _system_.
 /// Takes the [`Environment`] configuration and generates all specified
