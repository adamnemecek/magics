use std::{path::Path, time::Duration};

use bevy::{prelude::*, window::PrimaryWindow};
use bevy_egui::{
    egui::{self, Color32, Context, RichText, Stroke},
    EguiContext, EguiContexts,
};
use bevy_inspector_egui::{bevy_inspector, DefaultInspectorConfigPlugin};
use bevy_notify::ToastEvent;
use catppuccin::Colour;
use gbp_linalg::Float;
use gbp_schedule::GbpScheduleAtTimestep;
use repeating_array::RepeatingArray;
use smol_str::SmolStr;
use struct_iterable::Iterable;
use strum::IntoEnumIterator;

use super::{custom, scale::ScaleUi, OccupiedScreenSpace, ToUiString, UiScaleType, UiState};
use crate::{
    config::{Config, DrawSection, DrawSetting},
    environment::cursor::CursorCoordinates,
    factorgraph::prelude::FactorGraph,
    input::{
        screenshot::TakeScreenshot, ChangingBinding, DrawSettingsEvent, ExportFactorGraphAsGraphviz,
    },
    pause_play::PausePlay,
    planner::robot::RadioAntenna,
    simulation_loader::{SimulationId, SimulationManager},
    theme::{CatppuccinTheme, CycleTheme, FromCatppuccinColourExt},
};

/// **Bevy** `Plugin` to add the settings panel to the UI
#[derive(Default)]
pub struct SettingsPanelPlugin;

impl Plugin for SettingsPanelPlugin {
    fn build(&self, app: &mut App) {
        app.add_systems(Startup, (install_egui_image_loaders,))
            .add_systems(Update, (ui_settings_exclusive,))
            .add_plugins(DefaultInspectorConfigPlugin);
    }
}

fn install_egui_image_loaders(mut egui_ctx: EguiContexts) {
    egui_extras::install_image_loaders(egui_ctx.ctx_mut());
}

impl ToUiString for catppuccin::Flavour {
    fn to_display_string(&self) -> String {
        match self {
            Self::Frappe => "Frappe".to_string(),
            Self::Latte => "Latte".to_string(),
            Self::Macchiato => "Macchiato".to_string(),
            Self::Mocha => "Mocha".to_string(),
        }
    }
}

fn ui_settings_exclusive(world: &mut World) {
    // query for all the things ui_settings_panel needs
    let Ok(contexts) = world
        .query_filtered::<&EguiContext, With<PrimaryWindow>>()
        .get_single(world)
    else {
        return;
    };

    let mut egui_context = contexts.clone();

    world.resource_scope(|world, ui_state: Mut<UiState>| {
        world.resource_scope(|world, config: Mut<Config>| {
            world.resource_scope(|world, occupied_screen_space: Mut<OccupiedScreenSpace>| {
                world.resource_scope(|world, catppuccin_theme: Mut<CatppuccinTheme>| {
                    world.resource_scope(|world, cursor_coordinates: Mut<CursorCoordinates>| {
                        world.resource_scope(|world, currently_changing: Mut<ChangingBinding>| {
                            // world.resource_scope(|world, pause_play: Mut<State<PausedState>>| {
                            world.resource_scope(|world, time: Mut<Time<Virtual>>| {
                                world.resource_scope(|world, time_fixed: Mut<Time<Fixed>>| {
                                    world.resource_scope(
                                        |world, simulation_manager: Mut<SimulationManager>| {
                                            world.resource_scope(
                                                |world, config_store: Mut<GizmoConfigStore>| {
                                                    ui_settings_panel(
                                                        egui_context.get_mut(),
                                                        ui_state,
                                                        config,
                                                        occupied_screen_space,
                                                        cursor_coordinates,
                                                        catppuccin_theme,
                                                        world,
                                                        currently_changing,
                                                        // pause_play,
                                                        time,
                                                        time_fixed,
                                                        config_store,
                                                        simulation_manager,
                                                    );
                                                },
                                            );
                                        },
                                    );
                                });
                            });
                            // });
                        });
                    });
                });
            });
        });
    });
}

type TitleColors = RepeatingArray<Colour, 5>;

/// **Bevy** `Update` system to display the `egui` settings panel
#[allow(clippy::too_many_arguments, clippy::too_many_lines)]
fn ui_settings_panel(
    // ctx: &mut Context,
    ctx: &Context,
    mut ui_state: Mut<UiState>,
    mut config: Mut<Config>,
    mut occupied_screen_space: Mut<OccupiedScreenSpace>,
    cursor_coordinates: Mut<CursorCoordinates>,
    theme: Mut<CatppuccinTheme>,
    world: &mut World,
    _currently_changing: Mut<ChangingBinding>,
    // pause_state: Mut<State<PausedState>>,
    mut time_virtual: Mut<Time<Virtual>>,
    mut time_fixed: Mut<Time<Fixed>>,
    mut config_store: Mut<GizmoConfigStore>,
    mut simulation_manager: Mut<SimulationManager>,
) {
    let mut title_colors = TitleColors::new([
        theme.green(),
        theme.blue(),
        theme.mauve(),
        theme.maroon(),
        theme.lavender(),
    ]);

    // let panel_resizable = false;

    let width = 400.0;
    let right_panel = egui::SidePanel::right("Settings Panel")
        .default_width(width)
        // .max_width(width)
        // .exact_width(width)
        .resizable(false)
        // .show(ctx, |ui| {
            .show_animated(ctx, ui_state.right_panel_visible, |ui| {
            ui_state.mouse_over.right_panel = ui.rect_contains_pointer(ui.max_rect())
                && config.interaction.ui_focus_cancels_inputs;

            custom::heading(ui, "Settings", None);

            egui::ScrollArea::vertical()
                .drag_to_scroll(true)
                .show(ui, |ui| {
                    ui.add_space(10.0);
                    custom::subheading(
                        ui,
                        "General",
                        Some(Color32::from_catppuccin_colour(
                            title_colors.next_or_first(),
                        )),
                    );
                    custom::grid("settings_general_grid", 2).show(ui, |ui| {
                        // THEME SELECTOR
                        ui.label("Theme");
                        ui.vertical_centered_justified(|ui| {
                            ui.menu_button(theme.flavour.to_display_string(), |ui| {
                                for flavour in &[
                                    catppuccin::Flavour::Frappe,
                                    catppuccin::Flavour::Latte,
                                    catppuccin::Flavour::Macchiato,
                                    catppuccin::Flavour::Mocha,
                                ] {
                                    ui.vertical_centered_justified(|ui| {
                                        if ui.button(flavour.to_display_string()).clicked() {
                                            world.send_event::<CycleTheme>(CycleTheme(*flavour));
                                            // theme_event.send(ThemeEvent(*flavour));
                                            ui.close_menu();
                                        }
                                    });
                                }
                            });
                        });
                        ui.end_row();

                        // UI SCALING TYPE SELECTOR
                        ui.label("Scale Type");
                        ui.vertical_centered_justified(|ui| {
                            ui.menu_button(ui_state.scale_type.to_display_string(), |ui| {
                                for scale in UiScaleType::iter() {
                                    ui.vertical_centered_justified(|ui| {
                                        if ui.button(scale.to_display_string()).clicked() {
                                            ui_state.scale_type = scale;
                                            // world.send_event::<UiScaleEvent>(UiScaleEvent);
                                            // scale_event.send(UiScaleEvent);
                                            ui.close_menu();
                                        }
                                    });
                                }
                            })
                        });
                        ui.end_row();

                        // UI SCALING SLIDER
                        ui.add_enabled_ui(
                            matches!(ui_state.scale_type, UiScaleType::Custom),
                            |ui| {
                                ui.label("Custom Scale");
                            },
                        );

                        // ui.spacing_mut().slider_width = ui.available_size_before_wrap().x;
                        // ui.spacing_mut().slider_width = ui.available_width();
                        ui.spacing_mut().slider_width =
                            ui.available_width() - (custom::SLIDER_EXTRA_WIDE + custom::SPACING);
                        let enabled = matches!(ui_state.scale_type, UiScaleType::Custom);
                        let slider = egui::Slider::new(
                                &mut ui_state.scale_percent,
                                UiState::VALID_SCALE_INTERVAL,
                            )

                            .suffix("%")
                            .show_value(true);

                        let slider_response = ui.add_enabled(
                            enabled,
                            slider
                        );
                        // Only trigger ui scale update when the slider is released or lost focus
                        // otherwise it would be imposssible to drag the slider while the ui is
                        // scaling
                        #[allow(clippy::cast_precision_loss)]
                        if slider_response.drag_released() || slider_response.lost_focus() {
                        // if slider_response.changed() {
                            world.send_event::<ScaleUi>(ScaleUi::Set(
                                ui_state.scale_percent as f32 / 100.0,
                            ));
                        }

                        ui.end_row();

                        ui.label("Take Screenhot");
                        custom::fill_x(ui, |ui| {
                            if ui.button("").clicked() {
                                world.send_event::<TakeScreenshot>(TakeScreenshot::default());
                            }
                        });
                        ui.end_row();
                    });


                    {
                        custom::subheading(ui, "GBP",
                            Some(Color32::from_catppuccin_colour(
                                title_colors.next_or_first(),
                            )),
                        );

                        ui.label("Iterations Per Timestep");
                        ui.separator();
                        // ui.add_space(2.5);

                        custom::grid("iterations_per_timestep_grid", 2).show(ui, |ui| {
                            ui.label("Internal");
                            let mut text = config.gbp.iteration_schedule.internal.to_string();

                            let te_output = egui::TextEdit::singleline(&mut text)
                                .char_limit(3)
                                .interactive(time_virtual.is_paused())
                                .show(ui);

                            // if te_output.response.lost_focus() && te_output.response.changed() {
                            if  te_output.response.changed() {
                                if let Ok(x) = text.parse::<usize>() {
                                    config.gbp.iteration_schedule.internal = x;
                                } else if text.is_empty() {
                                    config.gbp.iteration_schedule.internal = 0;
                                }
                                else {
                                    error!("failed to parse {} as usize", text);
                                }
                            }
                            ui.end_row();

                            ui.label("External");
                            let mut text = config.gbp.iteration_schedule.external.to_string();
                            let te_output = egui::TextEdit::singleline(&mut text)
                                .char_limit(3)
                                .interactive(time_virtual.is_paused())
                                // .cursor_at_end(true)
                                .show(ui);

                            if  te_output.response.changed() {
                                if let Ok(x) = text.parse::<usize>() {
                                    config.gbp.iteration_schedule.external = x;
                                } else if text.is_empty() {
                                    config.gbp.iteration_schedule.external = 0;
                                } else {
                                    error!("failed to parse {} as usize", text);
                                }
                            }
                            ui.end_row();
                        });


                        // TODO: very ugly, but it works
                            {
                                let n = config.gbp.iteration_schedule.internal.max(config.gbp.iteration_schedule.external);

                                let schedule_config = gbp_schedule::GbpScheduleConfig {
                                    internal: config.gbp.iteration_schedule.internal as u8,
                                    external: config.gbp.iteration_schedule.external as u8,
                                };
                                // let size = ui.available_size();
                                let max_rect = ui.max_rect();
                                // dbg!((&max_rect, &size));

                                // let painter_rect = egui::Rect {min: egui::Pos2::new(max_rect.left(), ui.cursor().top()), max: egui::Pos2::new(max_rect.right(), ui.cursor().top() + 30.0)};
                                // let (response, painter) = ui.allocate_painter(painter_rect, egui::Sense::hover());

                                // let clip_rect = ui.clip_rect();
                                let painter = ui.painter();
                                // let painter = ui.painter_at(max_rect);
                                let schedule = config.gbp.iteration_schedule.schedule.get(schedule_config);

                                let margin = 10.0;
                                let stroke_width = 2.0;
                                let line_gap = 5.0;
                                let line_height = 5.0;

                                let max_x = max_rect.width() - 2.0 * margin;

                                let inbetween_width_max = 10.0;
                                let inbetween_width_percentage = 0.2;

                                let mut cell_width = if n <= 1 { max_x } else { max_x * (1.0 - inbetween_width_percentage) / n as f32 };
                                let mut inbetween_width = if n <= 1 { 0.0 } else { max_x * inbetween_width_percentage / (n - 1) as f32 };
                                if inbetween_width > inbetween_width_max {
                                    inbetween_width = inbetween_width_max;
                                    cell_width = (max_x - (inbetween_width * (n - 1) as f32)) / n as f32;
                                }

                                let start_x = max_rect.left() + margin;
                                let start_y = ui.cursor().top() + margin;

<<<<<<< HEAD
                                // dbg!((max_x, inbetween_padding_percentage, cell_width, inbetween_width, line_gap, line_height, margin, x, start_y, y, stroke_width));
                                
                                let color_off = Color32::from_catppuccin_colour(theme.surface0());
                                let color_internal = Color32::from_catppuccin_colour(theme.green());
                                let color_external = Color32::from_catppuccin_colour(theme.maroon());
                                for GbpScheduleTimestep { internal, external} in schedule {
                                    let internal_color = if internal { color_internal } else { color_off };
                                    let external_color = if external { color_external } else { color_off };
                                    // println!("internal: {}, external: {}", internal, external);
=======
                                let mut x = start_x;
                                let mut y = start_y;

                                for GbpScheduleAtTimestep { internal, external } in schedule {
                                    let internal_color = if internal {
                                        Color32::from_catppuccin_colour(catppuccin_theme.sky())
                                    } else {
                                        Color32::from_catppuccin_colour(catppuccin_theme.overlay0())
                                    };
                                    let external_color = if external {
                                        Color32::from_catppuccin_colour(catppuccin_theme.maroon())
                                    } else {
                                        Color32::from_catppuccin_colour(catppuccin_theme.overlay0())
                                    };
                                    // let external_color = if external { Color32::RED } else { Color32::GRAY };
>>>>>>> 16b65457

                                    let start_pos = egui::Pos2::new(x, y);
                                    let end_pos = egui::Pos2::new(x + cell_width, y);
                                    painter.line_segment(
                                        [start_pos, end_pos],
                                        egui::Stroke::new(stroke_width, internal_color),
                                    );
                                    y += line_height + line_gap;

                                    let start_pos = egui::Pos2::new(x, y);
                                    let end_pos = egui::Pos2::new(x + cell_width, y);
                                    painter.line_segment(
                                        [start_pos, end_pos],
                                        egui::Stroke::new(stroke_width, external_color),
                                    );

                                    x += cell_width + inbetween_width;
                                    y = start_y;
                                }

                                // ui.add_space(100.0);
                                ui.add_visible(false, egui::Label::new("ghost"));
                                // ui.end_row();
                                // ui.add_space(100.0);
                            }

                        ui.add_space(20.0);

                        custom::grid("select_gbp_schedule_grid", 2).show(ui, |ui| {
                            ui.label("Schedule");
                            ui.vertical_centered_justified(|ui| {
                                let current: &'static str = config.gbp.iteration_schedule.schedule.into();
                                ui.menu_button(current, |ui| {
                                    for schedule in crate::config::GbpIterationScheduleKind::iter() {
                                        ui.vertical_centered_justified(|ui| {
                                            let text: &'static str = schedule.into();
                                            if ui.button(text).clicked() {
                                                let new_schedule = schedule.into();
                                                config.gbp.iteration_schedule.schedule = new_schedule;
                                                world.send_event::<crate::planner::robot::GbpScheduleChanged>(config.gbp.iteration_schedule.into());
                                                ui.close_menu();
                                            }
                                        });
                                    }
                                })
                            });

                            ui.end_row();
                        });

                        ui.separator();

                        custom::grid("factors_grid", 2).show(ui, |ui| {
                            ui.label("Obstacle");

                            custom::float_right(ui, |ui| {
                                let mut obstacle: bool = true;
                                if custom::toggle_ui(ui, &mut obstacle).clicked() {
                                    error!("todo");
                                }
                            });
                            ui.end_row();

                            ui.label("Pose");
                            custom::float_right(ui, |ui| {
                                let mut toggle: bool = true;
                                if custom::toggle_ui(ui, &mut toggle).clicked() {
                                    error!("todo");
                                }
                            });
                            ui.end_row();

                            ui.label("Dynamic");
                            custom::float_right(ui, |ui| {
                                let mut toggle: bool = true;
                                if custom::toggle_ui(ui, &mut toggle).clicked() {
                                    error!("todo");
                                }
                            });
                            ui.end_row();

                            ui.label("Interrobot");
                            custom::float_right(ui, |ui| {
                                let mut toggle: bool = true;
                                if custom::toggle_ui(ui, &mut toggle).clicked() {
                                    error!("todo");
                                }
                            });
                            ui.end_row();

                        });

                        ui.add_space(2.5);

                        custom::grid("gbp_grid", 2).show(ui, |ui| {
                            ui.label("Safety Distance");
                            ui.spacing_mut().slider_width = ui.available_width() - (custom::SLIDER_EXTRA_WIDE + custom::SPACING);
                            let mut safety_dist_multiplier = config.robot.inter_robot_safety_distance_multiplier.get();
                            // let mut available_size = ui.available_size();
                            // available_size.x += 10.0;
                            // let slider_response = ui.add_sized(available_size,
                               let slider_response = ui.add_enabled(
                                   time_virtual.is_paused(),
                                      egui::Slider::new(&mut safety_dist_multiplier, 1.0..=10.0)
                                    // .suffix(" * radius")
                                    // .text(" * radius")
                                    .fixed_decimals(1)
                                    .trailing_fill(true));
                            if slider_response.enabled() && slider_response.changed() {
                                config.robot.inter_robot_safety_distance_multiplier = safety_dist_multiplier.try_into().expect("slider range set to [0.1, 10.0]");

                                let mut query = world.query::<&mut FactorGraph>();
                                for mut factorgraph in query.iter_mut(world) {
                                    factorgraph.update_inter_robot_safety_distance_multiplier(Float::from(config.robot.inter_robot_safety_distance_multiplier.get()).try_into().expect("> 0.0"));
                                }
                            }

                            ui.end_row();

                            ui.label("Max Speed");
                            // slider for robot max speed  in (0.0, 10.]
                            // ui.spacing_mut().slider_width = ui.available_width() - (custom::SLIDER_EXTRA_WIDE + custom::SPACING - 16.0);
                            ui.spacing_mut().slider_width = ui.available_width() - (custom::SLIDER_EXTRA_WIDE + custom::SPACING);

                            let mut max_speed = config.robot.max_speed.get();
                            // let mut available_size = ui.available_size();
                            // available_size.x += 10.0;
                            // let slider_response = ui.add_sized(available_size,
                               let slider_response = ui.add_enabled(
                                   time_virtual.is_paused(),
                                                                      egui::Slider::new(&mut max_speed, 0.1..=100.0)

                                    .suffix("m/s")
                                    .fixed_decimals(1)
                                    .trailing_fill(true));
                            if slider_response.enabled() && slider_response.changed() {
                                config.robot.max_speed = max_speed.try_into().expect("slider range set to [0.1, 10.0]");
                            }

                            ui.end_row();
                        });
                    }

                    custom::subheading(ui, "Communication",
                        Some(Color32::from_catppuccin_colour(
                            title_colors.next_or_first(),
                        )),
                    );


                    custom::grid("communication_grid", 2).show(ui,|ui| {
                        ui.label("Radius");
                        // slider for communication radius in (0.0, 50.]
                        ui.spacing_mut().slider_width =
                            ui.available_width() - (custom::SLIDER_EXTRA_WIDE + custom::SPACING);
                        let mut comms_radius = config.robot.communication.radius.get();
                        let slider_response = ui.add(
                            egui::Slider::new(&mut comms_radius, 0.1..=50.0)
                                .suffix("m")
                                .fixed_decimals(1)
                                .trailing_fill(true)

                        );
                        if slider_response.changed() {
                            config.robot.communication.radius = comms_radius.try_into().expect("slider range set to [0.1, 50.0]");
                            // TODO: this should not be done with a query here, but there is not
                            // much time left.
                            let mut query = world.query::<&mut RadioAntenna>();
                            for mut antenna in query.iter_mut(world) {
                                antenna.radius = comms_radius;
                            }
                        }
                        ui.end_row();
                        // Slider for communication failure rate (probability) in [0.0, 1.0]
                        ui.label("Failure");
                        ui.spacing_mut().slider_width = ui.available_width()  - (custom::SLIDER_EXTRA_WIDE + custom::SPACING);
                        let mut failure_rate = config.robot.communication.failure_rate;
                        let slider_response = ui.add(
                            egui::Slider::new(&mut failure_rate, 0.0..=1.0)
                                .suffix("%")
                                .fixed_decimals(2)
                                .trailing_fill(true)
                        );
                        if slider_response.changed() {
                            config.robot.communication.failure_rate = failure_rate;
                        }
                        ui.end_row();
                    });


                    custom::subheading(
                        ui,
                        "Draw",
                        Some(Color32::from_catppuccin_colour(
                            title_colors.next_or_first(),
                        )),
                    );
                    // egui::CollapsingHeader::new("").default_open(true).show(ui, |ui| {
                    custom::grid("draw_grid", 2).show(ui, |ui| {
                        // CONFIG DRAW SECTION
                        // This should add a toggle for each draw setting in the config
                        // Should be 4 toggles
                        for (name, _) in config.visualisation.draw.clone().iter() {
                            ui.label(DrawSection::to_display_string(name));
                            let setting = config
                                .visualisation
                                .draw
                                .get_field_mut::<bool>(name)
                                .expect(
                                    "Since I am iterating over the fields, I should be able to \
                                     get the field",
                                );
                            custom::float_right(ui, |ui| {
                                if custom::toggle_ui(ui, setting).clicked() {
                                    println!("name: {}", name);
                                    if let Ok(setting_kind) = name.parse::<DrawSetting>() {
                                        let event = DrawSettingsEvent {
                                            setting: setting_kind,
                                            draw:    *setting,
                                        };
                                        world.send_event::<DrawSettingsEvent>(event);
                                    } else {
                                        error!("Failed to parse into a `DrawSection`: {}", name);
                                    }
                                    //
                                    // let setting_kind: DrawSetting = name.parse().expect(
                                    //     "the ui strings are generated from the enum, so parse \
                                    //      should not fail",
                                    // );
                                    // let event = DrawSettingsEvent {
                                    //     setting: setting_kind,
                                    //     draw:    *setting,
                                    // };
                                    // world.send_event::<DrawSettingsEvent>(event);
                                }
                            });
                            ui.end_row();
                        }

                        // GIZMOS
                        let (gizmo_config, _) =
                            config_store.config_mut::<DefaultGizmoConfigGroup>();
                        ui.label("Gizmos");
                        custom::float_right(ui, |ui| {
                            custom::toggle_ui(ui, &mut gizmo_config.enabled);
                        });
                    });

                    custom::subheading(
                        ui,
                        "Simulation",
                        Some(Color32::from_catppuccin_colour(
                            title_colors.next_or_first(),
                        )),
                    );
                    custom::grid("simulation_settings_grid", 2).show(ui, |ui| {
                        ui.label("Active Simulation");
                        custom::grid("simulation_settings_grid", 2).show(ui, |ui| {

                            ui.centered_and_justified(|ui| {
                                if ui.button("󰑓").on_hover_text("Reload the active simulation").clicked() {
                                    simulation_manager.reload();
                                }
                            });

                            // Combo box of available simulations
                            ui.vertical_centered_justified(|ui| {
                                ui.menu_button(simulation_manager.active_name().map(ToString::to_string).unwrap_or(format!("N/A")), |ui| {
                                    #[allow(clippy::needless_collect)] // clippy is wrong about
                                    // this one
                                    for (id, sim) in simulation_manager.ids_and_names().collect::<Vec<(SimulationId, SmolStr)>>()  {
                                        ui.vertical_centered_justified(|ui| {
                                            let name: String = sim.into();
                                            if ui.button(name).clicked() {
                                                simulation_manager.load(id);
                                                ui.close_menu();
                                            }
                                        });
                                    }
                                });
                            });
                            ui.end_row();
                        });

                        ui.end_row();

                        ui.label("Simulation Time");

                        custom::rect_label(
                            ui,
                            format!(
                                "{:.2} / {:.2}",
                                time_virtual.elapsed_seconds(),
                                config.simulation.max_time.get()
                            ),
                            None,
                        );
                        ui.end_row();

                        ui.label("Δt");
                        let dt = time_fixed.delta_seconds();
                        let hz = (1.0 / dt).ceil() as u32;
                        // custom::rect_label(ui, format!("{:.4} s = {:.4} Hz", dt, hz), None);
                        custom::rect_label(ui, format!("{:.4} s = {} Hz", dt, hz), None);
                        ui.end_row();

                        // slider for simulation time between 0 and 100
                        ui.label("Simulation Speed");
                        // slider for simulation speed (time scale) between 0.1 and 10
                        ui.spacing_mut().slider_width =
                            ui.available_width() - (custom::SLIDER_EXTRA_WIDE + custom::SPACING);
                        let slider_response = ui.add(
                            egui::Slider::new(&mut config.simulation.time_scale.get(), 0.1..=5.0)
                                .suffix("x")
                                .trailing_fill(true)
                                .show_value(true),
                        );
                        if slider_response.drag_released() || slider_response.lost_focus() {
                            // time.set_time_scale(config.simulation.time_scale);
                            info!("time scale changed: {}", config.simulation.time_scale);
                            time_virtual.set_relative_speed(config.simulation.time_scale.get());
                        }
                        ui.end_row();

                        ui.label("Manual Controls");

                        custom::grid("manual_controls_settings_grid", 2).show(ui, |ui| {
                            // step forward button
                            // ui.add_enabled_ui(!pause_state.is_paused(), |ui| {
                            ui.add_enabled_ui(!time_virtual.is_paused(), |ui| {
                                custom::fill_x(ui, |ui| {
                                    if ui
                                        .button(RichText::new("󰒭").size(25.0))
                                        .on_hover_text("Step forward one step in the simulation")
                                        .clicked()
                                    {
                                        #[allow(
                                            clippy::cast_precision_loss,
                                            clippy::cast_possible_truncation
                                        )]
                                        let step_size = config.simulation.manual_step_factor as f32
                                            / config.simulation.hz as f32;
                                        time_fixed.advance_by(Duration::from_secs_f32(step_size));
                                    }
                                });
                            });
                            // pause/play button
                            // let pause_play_text = if pause_state.is_paused() {
                            let pause_play_text = if time_virtual.is_paused() {
                                ""
                            } else {
                                ""
                            };

                            custom::fill_x(ui, |ui| {
                                if ui
                                    .button(pause_play_text)
                                    .on_hover_text("Play or pause the simulation")
                                    .clicked()
                                {
                                    world.send_event::<PausePlay>(PausePlay::Toggle);
                                }
                            });


                        });
                        ui.end_row();

                        ui.label("Timesteps per Step");

                        let mut text = config.manual.timesteps_per_step.to_string();

                        let te_output = egui::TextEdit::singleline(&mut text)
                            .char_limit(3)
                            .interactive(time_virtual.is_paused())
                            .show(ui);

                        if te_output.response.changed() {
                            match text.parse::<usize>() {
                                Ok(x) if x >= 1 => {
                                    config.manual.timesteps_per_step = x.try_into().unwrap();

                                },
                                _ => {
                                    error!("failed to parse {} as usize", text);
                                },
                            }
                        }
                    });

                    custom::subheading(
                        ui,
                        "Export",
                        Some(Color32::from_catppuccin_colour(
                            title_colors.next_or_first(),
                        )),
                    );

                    custom::grid("export_grid", 3).show(ui, |ui| {
                        // GRAPHVIZ EXPORT TOGGLE
                        ui.label("Graphviz");
                        custom::fill_x(ui, |ui| {
                            if ui.button("Export").clicked() {
                                world.send_event::<ExportFactorGraphAsGraphviz>(ExportFactorGraphAsGraphviz);
                            }
                        });
                        custom::fill_x(ui, |ui| {
                            if ui.button("Open").clicked() {

                                if cfg!(target_arch = "wasm32") {
                                    world.send_event::<ToastEvent>(ToastEvent::warning("Not supported on wasm32"));
                                } else {
                                    let png_output_path = Path::new("factorgraphs.png");

                                    if !png_output_path.exists() {
                                        world.send_event::<ToastEvent>(ToastEvent::warning("No factorgraph has been exported yet"));
                                    } else {
                                        let _ = open::that(png_output_path);
                                    }
                                }
                            }
                        });
                    });

                    ui.add_space(10.0);

                    // INSPECTOR
                    custom::subheading(
                        ui,
                        "Inspector",
                        Some(Color32::from_catppuccin_colour(
                            title_colors.next_or_first(),
                        )),
                    );
                    custom::grid("inspector_grid", 3).show(ui, |ui| {
                        ui.label("Cursor");
                        // y coordinate
                        ui.with_layout(egui::Layout::left_to_right(egui::Align::Center), |ui| {
                            ui.label("x:");
                            let x_coordinate = format!("{:7.2}", cursor_coordinates.local().x);
                            if custom::rect_label(ui, x_coordinate.clone(), None).clicked() {
                                ui.output_mut(|o| {
                                    // this will only work if `interact =
                                    // Some(egui::Sense::click())` or similar
                                    o.copied_text = x_coordinate.to_string();
                                });
                            }
                        });
                        // x coordinate
                        ui.with_layout(egui::Layout::left_to_right(egui::Align::Center), |ui| {
                            ui.label("y:");
                            let y_coordinate = format!("{:7.2}", cursor_coordinates.local().y);
                            if custom::rect_label(ui, y_coordinate.clone(), None).clicked() {
                                ui.output_mut(|o| {
                                    // this will only work if `interact =
                                    // Some(egui::Sense::click())` or similar
                                    o.copied_text = y_coordinate.to_string();
                                });
                            }
                        });
                        // custom::rect_label(ui, format!("y: {:7.2}",
                        // cursor_coordinates.local().y));
                    });

                    ui.add_space(2.5);

                    ui.separator();
                    ui.collapsing("Entities", |ui| {
                        bevy_inspector::ui_for_world_entities(world, ui);
                    });
                    ui.collapsing("Resources", |ui| {
                        bevy_inspector::ui_for_resources(world, ui);
                    });
                    ui.collapsing("Assets", |ui| {
                        bevy_inspector::ui_for_all_assets(world, ui);
                    });

                    custom::subheading(
                        ui,
                        "Other",
                        Some(Color32::from_catppuccin_colour(
                            title_colors.next_or_first(),
                        )),
                    );
                    custom::grid("other_grid", 2).show(ui, |ui| {
                        ui.label("UI Focus Cancels Inputs");
                        custom::float_right(ui, |ui| {
                            custom::toggle_ui(ui, &mut config.interaction.ui_focus_cancels_inputs)
                        });
                    });

                    ui.add_space(10.0);
                });
        });

    occupied_screen_space.right = right_panel.map_or(0.0, |ref inner| inner.response.rect.width());
}<|MERGE_RESOLUTION|>--- conflicted
+++ resolved
@@ -347,17 +347,6 @@
                                 let start_x = max_rect.left() + margin;
                                 let start_y = ui.cursor().top() + margin;
 
-<<<<<<< HEAD
-                                // dbg!((max_x, inbetween_padding_percentage, cell_width, inbetween_width, line_gap, line_height, margin, x, start_y, y, stroke_width));
-                                
-                                let color_off = Color32::from_catppuccin_colour(theme.surface0());
-                                let color_internal = Color32::from_catppuccin_colour(theme.green());
-                                let color_external = Color32::from_catppuccin_colour(theme.maroon());
-                                for GbpScheduleTimestep { internal, external} in schedule {
-                                    let internal_color = if internal { color_internal } else { color_off };
-                                    let external_color = if external { color_external } else { color_off };
-                                    // println!("internal: {}, external: {}", internal, external);
-=======
                                 let mut x = start_x;
                                 let mut y = start_y;
 
@@ -373,7 +362,6 @@
                                         Color32::from_catppuccin_colour(catppuccin_theme.overlay0())
                                     };
                                     // let external_color = if external { Color32::RED } else { Color32::GRAY };
->>>>>>> 16b65457
 
                                     let start_pos = egui::Pos2::new(x, y);
                                     let end_pos = egui::Pos2::new(x + cell_width, y);
