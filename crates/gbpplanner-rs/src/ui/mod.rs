mod controls;
mod custom;
mod data;
mod decoration;
mod metrics;
mod scale;
// mod selected_entity;
mod settings;

use std::ops::{Range, RangeInclusive};

use bevy::{input::common_conditions::*, prelude::*, window::WindowTheme};
use bevy_egui::{
    egui::{self, Visuals},
    EguiContexts, EguiPlugin,
};
pub use controls::ChangingBinding;
pub use decoration::ToDisplayString;
pub use settings::{DrawSettingsEvent, ExportGraphEvent};
use strum_macros::EnumIter;

use self::{
    controls::ControlsPanelPlugin, data::DataPanelPlugin, metrics::MetricsPlugin,
    scale::ScaleUiPlugin, settings::SettingsPanelPlugin,
};
<<<<<<< HEAD
use crate::theme::CatppuccinThemeVisualsExt;
=======
use crate::{theme::CatppuccinThemeVisualsExt, AppState};
>>>>>>> b883a300

//  _     _ _______ _______  ______
//  |     | |______ |______ |_____/
//  |_____| ______| |______ |    \_
//
//  _____ __   _ _______ _______  ______ _______ _______ _______ _______
//    |   | \  |    |    |______ |_____/ |______ |_____| |       |______
//  __|__ |  \_|    |    |______ |    \_ |       |     | |_____  |______
//

pub struct EguiInterfacePlugin;

pub struct UiPlugins;

impl PluginGroup for UiPlugins {
    fn build(self) -> bevy::app::PluginGroupBuilder {
        bevy::app::PluginGroupBuilder::start::<Self>()
            .add(ControlsPanelPlugin)
            .add(SettingsPanelPlugin)
            .add(DataPanelPlugin)
            .add(MetricsPlugin::default())
            .add(ScaleUiPlugin::default())
    }
}

impl Plugin for EguiInterfacePlugin {
    fn build(&self, app: &mut App) {
        app.init_resource::<ActionBlock>()
            .init_resource::<OccupiedScreenSpace>()
            .init_resource::<UiState>()
            // .init_resource::<PreviousUiState>()
            .add_plugins(( ControlsPanelPlugin, SettingsPanelPlugin, DataPanelPlugin,
                ScaleUiPlugin::default(),


                MetricsPlugin::default()            ))
<<<<<<< HEAD
            // .add_systems(OnEnter(SimulationState::Loading), load_fonts)
            .add_systems(Startup, load_fonts)
=======
            .add_systems(OnEnter(AppState::Loading), load_fonts)
>>>>>>> b883a300
            .add_systems(Startup, configure_visuals)
            .add_systems(Update, action_block)
            .add_systems(
                Update,
                (
                    hide_panels.run_if(input_just_pressed(KeyCode::Escape)),
                    // toggle_visibility_of_panels.run_if(input_just_pressed(KeyCode::Escape)),
                ),
            );
        // .add_systems(
        //     Update,
        //     snapshot_
        // )
    }
}

fn load_fonts() {}

fn toggle_visibility_of_panels(mut ui_state: ResMut<UiState>) {}

/// **Bevy** system that hides both the left and right ui panels, if any of them
/// are visible.
fn hide_panels(mut ui_state: ResMut<UiState>) {
    if ui_state.left_panel_visible {
        ui_state.left_panel_visible = false;
    }

    if ui_state.right_panel_visible {
        ui_state.right_panel_visible = false;
    }

    if ui_state.top_panel_visible {
        ui_state.top_panel_visible = false;
    }

    if ui_state.bottom_panel_visible {
        ui_state.bottom_panel_visible = false;
    }

    if ui_state.metrics_window_visible {
        ui_state.metrics_window_visible = false;
    }
}

/// **Bevy** [`Resource`] to block actions from being performed
/// Blocks actions (except for UI actions) while hovering a UI element
#[derive(Debug, Default, Resource)]
pub struct ActionBlock(bool);

impl ActionBlock {
    #[inline]
    pub fn block(&mut self) {
        self.0 = true;
    }

    #[inline]
    pub fn unblock(&mut self) {
        self.0 = false;
    }

    #[inline]
    pub fn is_blocked(&self) -> bool {
        self.0
    }
}

/// Resource to store the occupied screen space by each `egui` panel
#[derive(Debug, Default, Resource)]
struct OccupiedScreenSpace {
    left:   f32,
    right:  f32,
    top:    f32,
    bottom: f32,
}

#[derive(Debug, EnumIter, Default, derive_more::Display)]
pub enum UiScaleType {
    #[display(fmt = "None")]
    None,
    #[display(fmt = "Custom")]
    #[default]
    Custom,
    #[display(fmt = "Window")]
    Window,
}

impl ToDisplayString for UiScaleType {
    fn to_display_string(&self) -> String {
        match self {
            Self::None => "None".to_string(),
            Self::Custom => "Custom".to_string(),
            Self::Window => "Window".to_string(),
        }
    }
}

#[derive(Debug, Default)]
pub struct MouseOverPanel {
    pub left_panel:      bool,
    pub right_panel:     bool,
    pub top_panel:       bool,
    pub bottom_panel:    bool,
    pub metrics_window:  bool,
    pub floating_window: bool,
}

#[derive(Debug, Clone, Copy, PartialEq, Eq)]
pub enum PanelDirection {
    Left,
    Right,
    Top,
    Bottom,
}

impl PanelDirection {
    /// Get a vector containing all panel directions.
    #[must_use]
    pub fn all() -> impl ExactSizeIterator<Item = Self> {
        [Self::Left, Self::Right, Self::Top, Self::Bottom]
            .iter()
            .copied()
    }
}

struct PanelState;

/// UI state to represent state of `egui` stateful widgets
#[derive(Debug, Resource)]
pub struct UiState {
    /// Whether the left panel is open
    pub left_panel_visible: bool,
    /// Whether the right panel is open
    pub right_panel_visible: bool,
    /// Whether the top panel is open
    pub top_panel_visible: bool,
    /// Whether the bottom panel is open
    pub bottom_panel_visible: bool,
    /// Wheter the metrics window is open
    pub metrics_window_visible: bool,
    /// The type of UI scaling to use
    pub scale_type: UiScaleType,
    /// When `scale_type` is `Custom`, the percentage to scale by
    scale_percent: usize,
    // /// Whether the environment SDF is visible
    // pub environment_sdf: bool,
    pub mouse_over: MouseOverPanel,
}

impl UiState {
    pub const DEFAULT_SCALE_PERCENTAGE: usize = 100;
    pub const MAX_SCALE_PERCENTAGE: usize = 200;
    pub const MIN_SCALE_PERCENTAGE: usize = 50;
    pub const VALID_SCALE_INTERVAL: RangeInclusive<usize> =
        Self::MIN_SCALE_PERCENTAGE..=Self::MAX_SCALE_PERCENTAGE;

    pub fn set_scale(&mut self, percentage: usize) {
        if Self::VALID_SCALE_INTERVAL.contains(&percentage) {
            // if (Self::MIN_SCALE_PERCENTAGE..=Self::MAX_SCALE_PERCENTAGE).contains(&
            // percentage) {
            self.scale_percent = percentage;
        }
    }

    #[inline(always)]
    pub fn scale(&self) -> usize {
        self.scale_percent
    }
}

impl Default for UiState {
    fn default() -> Self {
        Self {
            left_panel_visible: false,
            right_panel_visible: false,
            top_panel_visible: false,
            bottom_panel_visible: false,
            metrics_window_visible: false,
            scale_type: UiScaleType::default(),
            scale_percent: Self::DEFAULT_SCALE_PERCENTAGE,
            // scale_percent: 100, // start at default factor 1.0 = 100%
            // environment_sdf: false,
            mouse_over: MouseOverPanel::default(),
        }
    }
}

#[derive(Debug, Resource, Deref, DerefMut, Default)]
struct PreviousUiState(UiState);

/// `Setup` **Bevy** system to initialise the `egui` visuals
/// This is where the **default** for `egui` is set
fn configure_visuals(
    mut contexts: EguiContexts,
    windows: Query<&Window>,
    // scene_assets: Res<SceneAssets>,
) {
    let window = windows.single();
    contexts.ctx_mut().set_visuals(match window.window_theme {
        Some(WindowTheme::Dark) => Visuals::catppuccin_dark(),
        _ => Visuals::catppuccin_light(),
    });

    let mut fonts = egui::FontDefinitions::default();

    // egui::font_loader

    // TODO: somehow use the **Bevy** asset loader through `scene_assets` to load
    // the font instead of a relative path
    fonts.font_data.insert(
        "JetBrainsMonoNerdFont-Regular".to_owned(),
        egui::FontData::from_static(include_bytes!(
            "../../assets/fonts/JetBrainsMonoNerdFont-Regular.ttf"
        )),
    );

    // fonts.font_data.insert(
    //     "JetBrainsMonoNerdFont-Regular".to_owned(),
    //     egui::FontData::from_owned(),
    // );

    // Put JetBrainsMono first (highest priority) for proportional text:
    fonts
        .families
        .entry(egui::FontFamily::Proportional)
        .or_default()
        .insert(0, "JetBrainsMonoNerdFont-Regular".to_owned());

    // Put JetBrainsMono first (highest priority) for proportional text:
    fonts
        .families
        .entry(egui::FontFamily::Monospace)
        .or_default()
        .insert(0, "JetBrainsMonoNerdFont-Regular".to_owned());

    contexts.ctx_mut().set_fonts(fonts);
}

fn action_block(mut action_block: ResMut<ActionBlock>, ui_state: Res<UiState>) {
    // TODO: add top and bottom
    if (ui_state.left_panel_visible && ui_state.mouse_over.left_panel)
        || (ui_state.right_panel_visible && ui_state.mouse_over.right_panel)
        || (ui_state.mouse_over.floating_window)
    {
        action_block.block();
    } else {
        action_block.unblock();
    }
}<|MERGE_RESOLUTION|>--- conflicted
+++ resolved
@@ -23,11 +23,7 @@
     controls::ControlsPanelPlugin, data::DataPanelPlugin, metrics::MetricsPlugin,
     scale::ScaleUiPlugin, settings::SettingsPanelPlugin,
 };
-<<<<<<< HEAD
-use crate::theme::CatppuccinThemeVisualsExt;
-=======
 use crate::{theme::CatppuccinThemeVisualsExt, AppState};
->>>>>>> b883a300
 
 //  _     _ _______ _______  ______
 //  |     | |______ |______ |_____/
@@ -64,12 +60,9 @@
 
 
                 MetricsPlugin::default()            ))
-<<<<<<< HEAD
             // .add_systems(OnEnter(SimulationState::Loading), load_fonts)
             .add_systems(Startup, load_fonts)
-=======
-            .add_systems(OnEnter(AppState::Loading), load_fonts)
->>>>>>> b883a300
+            // .add_systems(OnEnter(AppState::Loading), load_fonts)
             .add_systems(Startup, configure_visuals)
             .add_systems(Update, action_block)
             .add_systems(
