pub mod environment;
pub mod formation;

<<<<<<< HEAD
use bevy::ecs::system::Resource;
use bevy::reflect::Reflect;
pub use environment::Environment;
pub use formation::Formation;
pub use formation::FormationGroup;
=======
use std::num::NonZeroUsize;
>>>>>>> 697e1873

use bevy::{ecs::system::Resource, reflect::Reflect};
pub use formation::{Formation, FormationGroup};
use serde::{Deserialize, Serialize};
use struct_iterable::Iterable;
use typed_floats::{PositiveFinite, StrictlyPositiveFinite};

#[derive(Debug, thiserror::Error)]
pub enum ParseError {
    #[error("IO error: {0}")]
    Io(#[from] std::io::Error),
    #[error("TOML error: {0}")]
    Toml(#[from] toml::de::Error),
}

#[derive(Debug, Serialize, Deserialize)]
pub struct Meter(f64);

#[derive(Debug, Serialize, Deserialize)]
#[serde(rename_all = "kebab-case")]
pub struct GraphvizEdgeAttributes {
    // TODO: implement a way to validate this field to only match the valid edge styles: https://graphviz.org/docs/attr-types/style/
    pub style: String,
    pub len:   f32,
    pub color: String,
}

#[derive(Debug, Serialize, Deserialize)]
#[serde(rename_all = "kebab-case")]
pub struct GraphvizInterrbotSection {
    pub edge: GraphvizEdgeAttributes,
}

#[derive(Debug, Serialize, Deserialize)]
#[serde(rename_all = "kebab-case")]
pub struct GraphvizSection {
    pub interrobot:      GraphvizInterrbotSection,
    pub export_location: String,
}

impl Default for GraphvizSection {
    fn default() -> Self {
        Self {
            interrobot:      GraphvizInterrbotSection {
                edge: GraphvizEdgeAttributes {
                    style: "solid".to_string(),
                    len:   8.0,
                    color: "red".to_string(),
                },
            },
            export_location: "./assets/".to_string(),
        }
    }
}

#[derive(Debug, Serialize, Deserialize)]
#[serde(rename_all = "kebab-case")]
pub struct HeightSection {
    pub objects:    f32,
    pub height_map: f32,
}

impl Default for HeightSection {
    fn default() -> Self {
        Self {
            objects:    0.5,
            height_map: 1.0,
        }
    }
}

#[derive(Debug, Serialize, Deserialize)]
#[serde(rename_all = "kebab-case")]
pub struct UncertaintySection {
    pub max_radius: f32,
}

impl Default for UncertaintySection {
    fn default() -> Self {
        Self { max_radius: 5.0 }
    }
}

#[derive(Debug, Default, Serialize, Deserialize)]
#[serde(rename_all = "kebab-case")]
pub struct VisualisationSection {
    pub height:      HeightSection,
    pub draw:        DrawSection,
    pub uncertainty: UncertaintySection,
}

// impl Default for VisualisationSection {
//     fn default() -> Self {
//         Self {
//             height: HeighSection::default(),
//             draw: DrawSection::default(),
//             uncertainty: UncertaintySection::default(),
//         }
//     }
// }

#[derive(Debug, Clone)]
pub enum DrawSetting {
    CommunicationGraph,
    PredictedTrajectories,
    Waypoints,
    Uncertainty,
    Paths,
    HeightMap,
    FlatMap,
}

impl DrawSetting {
    pub fn from_str(s: &str) -> Option<Self> {
        match s {
            "communication_graph" => Some(Self::CommunicationGraph),
            "predicted_trajectories" => Some(Self::PredictedTrajectories),
            "waypoints" => Some(Self::Waypoints),
            "uncertainty" => Some(Self::Uncertainty),
            "paths" => Some(Self::Paths),
            "height_map" => Some(Self::HeightMap),
            "flat_map" => Some(Self::FlatMap),
            _ => None,
        }
    }
}

#[derive(Debug, Serialize, Deserialize, Iterable, Reflect, Clone)]
#[serde(rename_all = "kebab-case")]
pub struct DrawSection {
    pub communication_graph:    bool,
    pub predicted_trajectories: bool,
    pub waypoints:              bool,
    pub uncertainty:            bool,
    pub paths:                  bool,
    pub height_map:             bool,
    pub flat_map:               bool,
}

impl Default for DrawSection {
    fn default() -> Self {
        Self {
            communication_graph:    false,
            predicted_trajectories: true,
            waypoints:              true,
            uncertainty:            false,
            paths:                  false,
            height_map:             false,
            flat_map:               true,
        }
    }
}

impl DrawSection {
    pub fn to_display_string(name: &str) -> String {
        match name {
            "communication_graph" => "Communication".to_string(),
            "predicted_trajectories" => "Trajectories".to_string(),
            "waypoints" => "Waypoints".to_string(),
            "uncertainty" => "Uncertainty".to_string(),
            "paths" => "Paths".to_string(),
            "height_map" => "Height Map".to_string(),
            "flat_map" => "Flat Map".to_string(),
            _ => "Unknown".to_string(),
        }
    }
}

#[derive(Debug, Serialize, Deserialize)]
#[serde(rename_all = "kebab-case")]
pub struct SimulationSection {
    // TODO: read count from input formation structure/array
    // pub num_robots: usize,
    // / SI unit: s
    // pub timestep: f32,
    /// Time between current state and next state of planned path
    /// SI unit: s
    pub t0: PositiveFinite<f32>,

    /// Maximum time after which the simulation will terminate
    /// SI unit: s
    pub max_time: StrictlyPositiveFinite<f32>,

    /// The relative scale of time in the simulation.
    /// 1.0 means real-time, 0.5 means half-speed, 2.0 means double-speed, etc.
    pub time_scale: StrictlyPositiveFinite<f32>,

    /// How many steps of size 1.0 / hz to take when manually stepping the
    /// simulation. SI unit: s
    pub manual_step_factor: usize,

    /// The fixed time step size to be used in the simulation.
    /// SI unit: s
    pub hz: f64,

    /// The side length of the smallest square that contains the entire
    /// simulated environment. Size of the environment in meters.
    /// SI unit: m
    pub world_size:  StrictlyPositiveFinite<f32>,
    /// The seed at which random number generators should be seeded, to ensure
    /// deterministic results across simulation runs.
    pub random_seed: usize,
}

impl Default for SimulationSection {
    fn default() -> Self {
        Self {
            t0:                 0.0.try_into().expect("0.0 >= 0.0"),
            max_time:           10000.0.try_into().expect("10000.0 > 0.0"),
            time_scale:         1.0.try_into().expect("1.0 > 0.0"),
            manual_step_factor: 1,
            hz:                 60.0,
            world_size:         100.0.try_into().expect("100.0 > 0.0"),
            // world_size:         StrictlyPositiveFinite::<f32>::new(100.0).expect("100.0 > 0.0"),
            random_seed:        0,
        }
    }
}

#[derive(Debug, Serialize, Deserialize)]
#[serde(rename_all = "kebab-case")]
pub struct GbpSection {
    /// Sigma for Unary pose factor on current and horizon states
    pub sigma_pose_fixed:        f32,
    /// Sigma for Dynamics factors
    pub sigma_factor_dynamics:   f32,
    /// Sigma for Interrobot factor
    pub sigma_factor_interrobot: f32,
    /// Sigma for Static obstacle factors
    pub sigma_factor_obstacle:   f32,
    /// Number of iterations of GBP per timestep
    pub iterations_per_timestep: usize,
    /// Parameter affecting how planned path is spaced out in time
    pub lookahead_multiple:      usize,
}

impl Default for GbpSection {
    fn default() -> Self {
        Self {
            sigma_pose_fixed:        1e-15,
            sigma_factor_dynamics:   0.1,
            sigma_factor_interrobot: 0.01,
            sigma_factor_obstacle:   0.01,
            iterations_per_timestep: 10,
            lookahead_multiple:      3,
        }
    }
}

#[derive(Debug, Serialize, Deserialize)]
#[serde(rename_all = "kebab-case")]
pub struct CommunicationSection {
    /// Inter-robot factors created if robots are within this range of each
    /// other SI unit: m
    pub radius: StrictlyPositiveFinite<f32>,

    // TODO: use a percentage type instead of f32
    /// Probability for failing to send/receive a message
    pub failure_rate: f32,
}

impl Default for CommunicationSection {
    fn default() -> Self {
        Self {
            radius:       20.0.try_into().expect("20.0 > 0.0"),
            failure_rate: 0.0,
        }
    }
}

#[derive(Debug, Serialize, Deserialize)]
#[serde(rename_all = "kebab-case")]
pub struct RobotSection {
    /// SI unit: s
    pub planning_horizon:  StrictlyPositiveFinite<f32>,
    /// SI unit: m/s
    pub max_speed:         StrictlyPositiveFinite<f32>,
    /// Degrees of freedom of the robot's state [x, y, x', y']
    pub dofs:              NonZeroUsize,
    // /// Simulation timestep interval
    // /// FIXME: does not belong to group of parameters, should be in SimulationSettings or
    // something pub delta_t: f32,
    /// If true, when inter-robot factors need to be created between two robots,
    /// a pair of factors is created (one belonging to each robot). This becomes
    /// a redundancy.
    pub symmetric_factors: bool,
    /// Radius of the robot.
    /// If the robot is not a perfect circle, then set radius to be the smallest
    /// circle that fully encompass the shape of the robot. **constraint**:
    /// > 0.0
    pub radius:            StrictlyPositiveFinite<f32>,
    pub communication:     CommunicationSection,
}

impl Default for RobotSection {
    fn default() -> Self {
        Self {
            planning_horizon: StrictlyPositiveFinite::<f32>::new(5.0).expect("5.0 > 0.0"),
            max_speed:        StrictlyPositiveFinite::<f32>::new(2.0).expect("2.0 > 0.0"),
            dofs:             NonZeroUsize::new(4).expect("4 > 0"),

            symmetric_factors: true,
            radius:            StrictlyPositiveFinite::<f32>::new(1.0).expect("1.0 > 0.0"),
            communication:     CommunicationSection::default(),
        }
    }
}

/// Interaction Section
#[derive(Debug, Serialize, Deserialize)]
#[serde(rename_all = "kebab-case")]
pub struct InteractionSection {
    pub ui_focus_cancels_inputs: bool,
}

impl Default for InteractionSection {
    fn default() -> Self {
        Self {
            ui_focus_cancels_inputs: true,
        }
    }
}

#[derive(Debug, Serialize, Deserialize, Resource)]
pub struct Config {
    /// Path to the **.png** containing the environment sdf
<<<<<<< HEAD
    pub environment_image: String,
    pub environment: String,
=======
    pub environment:     String,
>>>>>>> 697e1873
    pub formation_group: String,
    pub visualisation:   VisualisationSection,
    pub interaction:     InteractionSection,
    pub gbp:             GbpSection,
    pub robot:           RobotSection,
    pub simulation:      SimulationSection,
    pub graphviz:        GraphvizSection,
}

impl Default for Config {
    /// Generate a default config
    /// Used when no config file is provided
    fn default() -> Self {
        // TODO: make a bit more robust
<<<<<<< HEAD
        // let cwd = std::env::current_dir().expect("The current working directory exists");
        // let default_environment = cwd.join("gbpplanner-rs/assets/imgs/junction.png");
        let default_environment_image = "junction".to_string();
        let default_environment_config = "./config/environment.toml".to_string();
        let default_formation_config = "./config/formation.ron".to_string();

        Self {
            environment_image: default_environment_image,
            environment: default_environment_config,
            formation_group: default_formation_config,
            visualisation: VisualisationSection::default(),
            interaction: InteractionSection::default(),
            gbp: GbpSection::default(),
            robot: RobotSection::default(),
            simulation: SimulationSection::default(),
            graphviz: GraphvizSection::default(),
=======
        // let cwd = std::env::current_dir().expect("The current working directory
        // exists"); let default_environment =
        // cwd.join("gbpplanner-rs/assets/imgs/junction.png");
        let default_environment = "./gbpplanner-rs/assets/imgs/junction.png".to_string();
        let default_formation_group = "./config/formation.ron".to_string();

        Self {
            environment:     default_environment,
            formation_group: default_formation_group,
            visualisation:   VisualisationSection::default(),
            interaction:     InteractionSection::default(),
            gbp:             GbpSection::default(),
            robot:           RobotSection::default(),
            simulation:      SimulationSection::default(),
            graphviz:        GraphvizSection::default(),
>>>>>>> 697e1873
        }
    }
}

impl Config {
    /// Parse a config file from a given path
    pub fn from_file(file_path: &std::path::PathBuf) -> Result<Self, ParseError> {
        let file_contents = std::fs::read_to_string(file_path)?;
        Self::parse(file_contents.as_str())
    }

    /// Parse a config file
    /// Returns a `ParseError` if the file cannot be parsed
    pub fn parse(contents: &str) -> Result<Self, ParseError> {
        let config = toml::from_str(contents)?;
        Ok(config)
    }
}<|MERGE_RESOLUTION|>--- conflicted
+++ resolved
@@ -1,17 +1,10 @@
 pub mod environment;
 pub mod formation;
 
-<<<<<<< HEAD
-use bevy::ecs::system::Resource;
-use bevy::reflect::Reflect;
+use std::num::NonZeroUsize;
+
+use bevy::{ecs::system::Resource, reflect::Reflect};
 pub use environment::Environment;
-pub use formation::Formation;
-pub use formation::FormationGroup;
-=======
-use std::num::NonZeroUsize;
->>>>>>> 697e1873
-
-use bevy::{ecs::system::Resource, reflect::Reflect};
 pub use formation::{Formation, FormationGroup};
 use serde::{Deserialize, Serialize};
 use struct_iterable::Iterable;
@@ -336,19 +329,15 @@
 #[derive(Debug, Serialize, Deserialize, Resource)]
 pub struct Config {
     /// Path to the **.png** containing the environment sdf
-<<<<<<< HEAD
     pub environment_image: String,
-    pub environment: String,
-=======
-    pub environment:     String,
->>>>>>> 697e1873
-    pub formation_group: String,
-    pub visualisation:   VisualisationSection,
-    pub interaction:     InteractionSection,
-    pub gbp:             GbpSection,
-    pub robot:           RobotSection,
-    pub simulation:      SimulationSection,
-    pub graphviz:        GraphvizSection,
+    pub environment:       String,
+    pub formation_group:   String,
+    pub visualisation:     VisualisationSection,
+    pub interaction:       InteractionSection,
+    pub gbp:               GbpSection,
+    pub robot:             RobotSection,
+    pub simulation:        SimulationSection,
+    pub graphviz:          GraphvizSection,
 }
 
 impl Default for Config {
@@ -356,40 +345,23 @@
     /// Used when no config file is provided
     fn default() -> Self {
         // TODO: make a bit more robust
-<<<<<<< HEAD
-        // let cwd = std::env::current_dir().expect("The current working directory exists");
-        // let default_environment = cwd.join("gbpplanner-rs/assets/imgs/junction.png");
+        // let cwd = std::env::current_dir().expect("The current working directory
+        // exists"); let default_environment =
+        // cwd.join("gbpplanner-rs/assets/imgs/junction.png");
         let default_environment_image = "junction".to_string();
         let default_environment_config = "./config/environment.toml".to_string();
         let default_formation_config = "./config/formation.ron".to_string();
 
         Self {
             environment_image: default_environment_image,
-            environment: default_environment_config,
-            formation_group: default_formation_config,
-            visualisation: VisualisationSection::default(),
-            interaction: InteractionSection::default(),
-            gbp: GbpSection::default(),
-            robot: RobotSection::default(),
-            simulation: SimulationSection::default(),
-            graphviz: GraphvizSection::default(),
-=======
-        // let cwd = std::env::current_dir().expect("The current working directory
-        // exists"); let default_environment =
-        // cwd.join("gbpplanner-rs/assets/imgs/junction.png");
-        let default_environment = "./gbpplanner-rs/assets/imgs/junction.png".to_string();
-        let default_formation_group = "./config/formation.ron".to_string();
-
-        Self {
-            environment:     default_environment,
-            formation_group: default_formation_group,
-            visualisation:   VisualisationSection::default(),
-            interaction:     InteractionSection::default(),
-            gbp:             GbpSection::default(),
-            robot:           RobotSection::default(),
-            simulation:      SimulationSection::default(),
-            graphviz:        GraphvizSection::default(),
->>>>>>> 697e1873
+            environment:       default_environment_config,
+            formation_group:   default_formation_config,
+            visualisation:     VisualisationSection::default(),
+            interaction:       InteractionSection::default(),
+            gbp:               GbpSection::default(),
+            robot:             RobotSection::default(),
+            simulation:        SimulationSection::default(),
+            graphviz:          GraphvizSection::default(),
         }
     }
 }
