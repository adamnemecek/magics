use bevy::log::{debug, error};
use gbp_linalg::{pretty_print_matrix, pretty_print_vector, Float, Matrix, Vector};
use ndarray_inverse::Inverse;
use tap::Tap;

use super::{
    factorgraph::{
        FactorGraphNode, FactorId, MessagesFromVariables, MessagesToFactors, VariableId,
    },
    message::{Eta, Lam, Message, Mu},
};
use crate::{
    escape_codes::*,
    planner::{factorgraph::VariableIndex, NodeIndex},
    pretty_print_line, pretty_print_message, pretty_print_subtitle, pretty_print_title,
};

#[derive(Debug, Clone)]
pub struct VariablePrior {
    eta:    Vector<Float>,
    lambda: Matrix<Float>,
}

impl VariablePrior {
    fn new(eta: Vector<Float>, lam: Matrix<Float>) -> Self {
        Self { eta, lambda: lam }
    }
}

#[derive(Debug, Clone)]
pub struct VariableBelief {
    pub eta:    Vector<Float>,
    pub lambda: Matrix<Float>,
    pub mu:     Vector<Float>,
    pub sigma:  Matrix<Float>,
    /// Flag to indicate if the variable's covariance is finite, i.e. it does
    /// not contain NaNs or Infs In gbpplanner it is used to control if a
    /// variable can be rendered.
    valid:      bool,
}

impl VariableBelief {
    fn new(
        eta: Vector<Float>,
        lam: Matrix<Float>,
        mu: Vector<Float>,
        sigma: Matrix<Float>,
        valid: bool,
    ) -> Self {
        Self {
            eta,
            lambda: lam,
            mu,
            sigma,
            valid,
        }
    }
}

impl From<VariableBelief> for Message {
    fn from(value: VariableBelief) -> Self {
        Message::new(Eta(value.eta), Lam(value.lambda), Mu(value.mu))
    }
}

/// A variable in the factor graph.
#[derive(Debug)]
pub struct Variable {
    /// Degrees of freedom. For 2D case n_dofs_ = 4 ([x,y,xdot,ydot])
    pub dofs:   usize,
    pub prior:  VariablePrior,
    pub belief: VariableBelief,

    // pub eta_prior: Vector<Float>,
    // pub lam_prior: Matrix<Float>,
    // pub eta: Vector<Float>,
    // pub lam: Matrix<Float>,
    // pub mu: Vector<Float>,
    // pub sigma: Matrix<Float>,

    // / Flag to indicate if the variable's covariance is finite, i.e. it does
    // / not contain NaNs or Infs In gbpplanner it is used to control if a
    // / variable can be rendered.
    // pub valid: bool,
    /// Mailbox for incoming message storage
    pub inbox: MessagesToFactors,

    /// index
    pub node_index: Option<NodeIndex>,
}

impl Variable {
    /// Returns the variables belief about its position
    #[inline]
    pub fn estimated_position(&self) -> [Float; 2] {
        [self.belief.mu[0], self.belief.mu[1]]
    }

    /// Returns the variables belief about its velocity
    #[inline]
    pub fn estimated_velocity(&self) -> [Float; 2] {
        [self.belief.mu[2], self.belief.mu[3]]
    }

    // pub fn new(prior: MultivariateNormal, dofs: usize) -> UninsertedVariable {
    //     UninsertedVariable { prior, dofs }
    //     // Self {
    //     //     node_index: None,
    //     //     prior: prior.clone(),
    //     //     belief: prior,
    //     //     dofs,
    //     //     inbox: Inbox::new(),
    //     // }
    // }

    #[must_use]
    pub fn new(mu_prior: Vector<Float>, mut lam_prior: Matrix<Float>, dofs: usize) -> Self {
        // if (!lam_prior_.allFinite()) lam_prior_.setZero();
        // if !prior.precision_matrix().iter().all(|x| x.is_finite()) {
        //     prior.precision_matrix().fill(0.0);
        // }
        if !lam_prior.iter().all(|x| x.is_finite()) {
            lam_prior.fill(0.0);
        }

        // pretty_print_matrix!(&lam_prior);

        let eta_prior = lam_prior.dot(&mu_prior);

        let subtitle = format!("{}{}{}", RED, "Creating variable", RESET);
        pretty_print_subtitle!(subtitle);
        pretty_print_vector!(&mu_prior);
        pretty_print_matrix!(&lam_prior);
        pretty_print_vector!(&eta_prior);

        let sigma = lam_prior
            .inv()
            .unwrap_or_else(|| Matrix::<Float>::zeros((dofs, dofs)));
        let eta = eta_prior.clone();
        let lam = lam_prior.clone();

        Self {
            dofs,
            prior: VariablePrior::new(eta_prior, lam_prior),
            belief: VariableBelief::new(eta, lam, mu_prior, sigma, false),
            // eta_prior,
            // lam_prior,
            // eta,
            // lam,
            // mu: mu_prior,
            // sigma,
            // valid: false,
            inbox: MessagesToFactors::new(),
            node_index: None,
        }

        // Self {
        //     prior: prior.clone(),
        //     belief: prior,
        //     dofs,
        //     inbox: Inbox::new(),
        // }
    }

    pub fn set_node_index(&mut self, index: NodeIndex) {
        if self.node_index.is_some() {
            panic!("The node index is already set");
        }
        self.node_index = Some(index);
    }

    // pub fn new(mut mu_prior: Vector<Float>, mut

    // pub fn set_node_index(&mut self, node_index: NodeIndex) {
    //     match self.node_index {
    //         Some(_) => panic!("The node index is already set"),
    //         None => self.node_index = Some(node_index),
    //     }
    // }
    //
    // pub fn get_node_index(&self) -> NodeIndex {
    //     match self.node_index {
    //         Some(node_index) => node_index,
    //         None => panic!("The node index has not been set"),
    //     }
    // }

    pub fn receive_message_from(&mut self, from: FactorId, message: Message) {
        debug!("variable ? received message from {:?}", from);
        if message.is_empty() {
            // warn!("Empty message received from factor {:?}", from);
        }
        let _ = self.inbox.insert(from, message);
    }

    // TODO: why never used?
    pub fn read_message_from(&mut self, from: FactorId) -> Option<&Message> {
        self.inbox.get(&from)
    }

    /// Change the prior of the variable.
    /// It updates the belief of the variable.
    /// The prior acts as the pose factor
    /// Called `Variable::change_variable_prior` in **gbpplanner**
    pub fn change_prior(&mut self, mean: Vector<Float>) -> MessagesFromVariables {
        // let subtitle = format!("{}{}{}", RED, "Changing prior", RESET);
        // pretty_print_subtitle!(subtitle);
        pretty_print_matrix!(&self.prior.lambda);
        pretty_print_vector!(&mean);
        self.prior.eta = self.prior.lambda.dot(&mean);
        // pretty_print_vector!(&self.prior.eta);
        // pretty_print_line!();
        // self.eta_prior = self.lam_prior.dot(&mean);
        self.belief.mu = mean;
        // dbg!(&self.mu);

        // FIXME: forgot this line in the original code
        // this->belief_ = Message {this->eta_, this->lam_, this->mu_};

        let messages: MessagesFromVariables = self
            .inbox
            .keys()
            .map(|factor_id| (*factor_id, self.prepare_message()))
            .collect();

        for message in self.inbox.values_mut() {
            *message = Message::empty(self.dofs);
        }

        messages
    }

    pub fn prepare_message(&self) -> Message {
        Message::new(
            Eta(self.belief.eta.clone()),
            Lam(self.belief.lambda.clone()),
            Mu(self.belief.mu.clone()),
        )
    }

    // /****************************************************************************
    // *******************************/ // Variable belief update step:
    // // Aggregates all the messages from its connected factors (begins with the
    // prior, as this is effectively a unary factor) // The valid_ flag is
    // useful for drawing the variable. // Finally the outgoing messages to
    // factors is created. /****************************************************
    // *******************************************************/
    /// Variable Belief Update step (Step 1 in the GBP algorithm)
    /// called `Variable::update_belief` in **gbpplanner**
    pub fn update_belief_and_create_factor_responses(&mut self) -> MessagesFromVariables {
        // Collect messages from all other factors, begin by "collecting message from
        // pose factor prior"
        self.belief.eta = self.prior.eta.clone();
        self.belief.lambda = self.prior.lambda.clone();

        let mut title = format!("{}{}{}", YELLOW, "Variable belief BEFORE update:", RESET);
        pretty_print_subtitle!(title);
        pretty_print_vector!(&self.belief.eta);
        pretty_print_matrix!(&self.belief.lambda);
        pretty_print_vector!(&self.belief.mu);

        // Go through received messages and update belief
        for (_, message) in self.inbox.iter() {
            let Some(payload) = message.payload() else {
                // empty message
                // info!("skipping empty message");
                continue;
            };
            self.belief.eta = &self.belief.eta + &payload.eta;
            self.belief.lambda = &self.belief.lambda + &payload.lam;
        }

        // Update belief
<<<<<<< HEAD
        // NOTE: This might not be correct, but it seems the `.inv()` method doesn't
        // catch and all-zero matrix
        let lam_not_zero = self.belief.lam.iter().any(|x| *x - 1e-6 > 0.0);
        println!("lam_not_zero: {}", lam_not_zero);
        if lam_not_zero {
            if let Some(sigma) = self.belief.lam.inv() {
                pretty_print_matrix!(&sigma);
                self.belief.sigma = sigma;
                self.belief.valid = self.belief.sigma.iter().all(|x| x.is_finite());
                if self.belief.valid {
                    self.belief.mu = self.belief.sigma.dot(&self.belief.eta);
                } else {
                    println!(
                        "{}:{},Variable covariance is not finite",
                        file!().split('/').last().unwrap(),
                        line!()
                    );
                }
=======
        if let Some(sigma) = self.belief.lambda.inv() {
            pretty_print_matrix!(&sigma);
            self.belief.sigma = sigma;
            self.belief.valid = self.belief.sigma.iter().all(|x| x.is_finite());
            if self.belief.valid {
                self.belief.mu = self.belief.sigma.dot(&self.belief.eta);
            } else {
                println!(
                    "{}:{},Variable covariance is not finite",
                    file!().split('/').last().unwrap(),
                    line!()
                );
>>>>>>> 5c3a830c
            }
        }

        title = format!("{}{}{}", YELLOW, "Variable belief AFTER update:", RESET);
        pretty_print_subtitle!(title);
        pretty_print_vector!(&self.belief.eta);
        pretty_print_matrix!(&self.belief.lambda);
        pretty_print_vector!(&self.belief.mu);
        pretty_print_line!();

        // pretty_print_matrix!(&self.prior.lam);
        // pretty_print_vector!(&self.prior.eta);
        // pretty_print_matrix!(&self.belief.lam);
        // pretty_print_vector!(&self.belief.eta);
        // pretty_print_vector!(&self.belief.mu);

        let messages = self
            .inbox
            .iter()
            .map(|(&factor_id, received_message)| {
                let response = received_message.payload().map_or_else(
<<<<<<< HEAD
                    || self.prepare_message(),
=======
                    || {
                        Message::new(
                            Eta(self.belief.eta.clone()),
                            Lam(self.belief.lambda.clone()),
                            Mu(self.belief.mu.clone()),
                        )
                    },
>>>>>>> 5c3a830c
                    |message_from_factor| {
                        // pretty_print_subtitle!("BEFORE FACTOR SUBSTRACTION");
                        // pretty_print_vector!(&self.belief.eta);
                        // pretty_print_matrix!(&self.belief.lam);
                        // pretty_print_vector!(&self.belief.mu);
                        // pretty_print_line!();
                        let msg = Message::new(
                            Eta(&self.belief.eta - &message_from_factor.eta),
                            Lam(&self.belief.lambda - &message_from_factor.lam),
                            Mu(&self.belief.mu - &message_from_factor.mu),
                        );
                        // pretty_print_subtitle!("AFTER FACTOR SUBSTRACTION");
                        // pretty_print_vector!(&self.belief.eta);
                        // pretty_print_matrix!(&self.belief.lam);
                        // pretty_print_vector!(&self.belief.mu);
                        msg
                    },
                );
                (factor_id, response)
            })
            .collect::<MessagesFromVariables>();

        messages.iter().for_each(|(factor_id, message)| {
            pretty_print_message!(
                VariableId::new(
                    factor_id.get_factor_graph_id(),
                    self.node_index.unwrap().into()
                ),
                factor_id,
                ""
            );
            pretty_print_vector!(message.information_vector().unwrap());
            pretty_print_matrix!(message.precision_matrix().unwrap());
            pretty_print_vector!(message.mean().unwrap());
        });

        messages

        // self.inbox
        //     .iter()
        //     .map(|(&factor_id, received_message)| {
        //         let response = Message::new(
        //             Eta(&self.eta - &received_message.eta),
        //             Lam(&self.lam - &received_message.lam),
        //             Mu(&self.mu - &received_message.mu),
        //         );
        //         (factor_id, response)
        //     })
        //     .collect()
    }

    /// Returns `true` if the covariance matrix is finite, `false` otherwise.
    #[inline]
    pub fn finite_covariance(&self) -> bool {
        self.belief.valid
    }
}

impl FactorGraphNode for Variable {
    fn remove_connection_to(
        &mut self,
        factorgraph_id: super::factorgraph::FactorGraphId,
    ) -> Result<(), super::factorgraph::RemoveConnectionToError> {
        let connections_before = self.inbox.len();
        self.inbox
            .retain(|factor_id, v| factor_id.factorgraph_id != factorgraph_id);
        let connections_after = self.inbox.len();

        let no_connections_removed = connections_before == connections_after;
        if no_connections_removed {
            Err(super::factorgraph::RemoveConnectionToError)
        } else {
            Ok(())
        }
    }
}<|MERGE_RESOLUTION|>--- conflicted
+++ resolved
@@ -205,8 +205,8 @@
     pub fn change_prior(&mut self, mean: Vector<Float>) -> MessagesFromVariables {
         // let subtitle = format!("{}{}{}", RED, "Changing prior", RESET);
         // pretty_print_subtitle!(subtitle);
-        pretty_print_matrix!(&self.prior.lambda);
-        pretty_print_vector!(&mean);
+        // pretty_print_matrix!(&self.prior.lambda);
+        // pretty_print_vector!(&mean);
         self.prior.eta = self.prior.lambda.dot(&mean);
         // pretty_print_vector!(&self.prior.eta);
         // pretty_print_line!();
@@ -253,11 +253,11 @@
         self.belief.eta = self.prior.eta.clone();
         self.belief.lambda = self.prior.lambda.clone();
 
-        let mut title = format!("{}{}{}", YELLOW, "Variable belief BEFORE update:", RESET);
-        pretty_print_subtitle!(title);
-        pretty_print_vector!(&self.belief.eta);
-        pretty_print_matrix!(&self.belief.lambda);
-        pretty_print_vector!(&self.belief.mu);
+        // let mut title = format!("{}{}{}", YELLOW, "Variable belief BEFORE update:",
+        // RESET); pretty_print_subtitle!(title);
+        // pretty_print_vector!(&self.belief.eta);
+        // pretty_print_matrix!(&self.belief.lambda);
+        // pretty_print_vector!(&self.belief.mu);
 
         // Go through received messages and update belief
         for (_, message) in self.inbox.iter() {
@@ -271,14 +271,13 @@
         }
 
         // Update belief
-<<<<<<< HEAD
         // NOTE: This might not be correct, but it seems the `.inv()` method doesn't
         // catch and all-zero matrix
-        let lam_not_zero = self.belief.lam.iter().any(|x| *x - 1e-6 > 0.0);
-        println!("lam_not_zero: {}", lam_not_zero);
+        let lam_not_zero = self.belief.lambda.iter().any(|x| *x - 1e-6 > 0.0);
+        // println!("lam_not_zero: {}", lam_not_zero);
         if lam_not_zero {
-            if let Some(sigma) = self.belief.lam.inv() {
-                pretty_print_matrix!(&sigma);
+            if let Some(sigma) = self.belief.lambda.inv() {
+                // pretty_print_matrix!(&sigma);
                 self.belief.sigma = sigma;
                 self.belief.valid = self.belief.sigma.iter().all(|x| x.is_finite());
                 if self.belief.valid {
@@ -290,52 +289,22 @@
                         line!()
                     );
                 }
-=======
-        if let Some(sigma) = self.belief.lambda.inv() {
-            pretty_print_matrix!(&sigma);
-            self.belief.sigma = sigma;
-            self.belief.valid = self.belief.sigma.iter().all(|x| x.is_finite());
-            if self.belief.valid {
-                self.belief.mu = self.belief.sigma.dot(&self.belief.eta);
-            } else {
-                println!(
-                    "{}:{},Variable covariance is not finite",
-                    file!().split('/').last().unwrap(),
-                    line!()
-                );
->>>>>>> 5c3a830c
             }
         }
 
-        title = format!("{}{}{}", YELLOW, "Variable belief AFTER update:", RESET);
-        pretty_print_subtitle!(title);
-        pretty_print_vector!(&self.belief.eta);
-        pretty_print_matrix!(&self.belief.lambda);
-        pretty_print_vector!(&self.belief.mu);
-        pretty_print_line!();
-
-        // pretty_print_matrix!(&self.prior.lam);
-        // pretty_print_vector!(&self.prior.eta);
-        // pretty_print_matrix!(&self.belief.lam);
+        // title = format!("{}{}{}", YELLOW, "Variable belief AFTER update:", RESET);
+        // pretty_print_subtitle!(title);
         // pretty_print_vector!(&self.belief.eta);
+        // pretty_print_matrix!(&self.belief.lambda);
         // pretty_print_vector!(&self.belief.mu);
+        // pretty_print_line!();
 
         let messages = self
             .inbox
             .iter()
             .map(|(&factor_id, received_message)| {
                 let response = received_message.payload().map_or_else(
-<<<<<<< HEAD
                     || self.prepare_message(),
-=======
-                    || {
-                        Message::new(
-                            Eta(self.belief.eta.clone()),
-                            Lam(self.belief.lambda.clone()),
-                            Mu(self.belief.mu.clone()),
-                        )
-                    },
->>>>>>> 5c3a830c
                     |message_from_factor| {
                         // pretty_print_subtitle!("BEFORE FACTOR SUBSTRACTION");
                         // pretty_print_vector!(&self.belief.eta);
@@ -358,19 +327,19 @@
             })
             .collect::<MessagesFromVariables>();
 
-        messages.iter().for_each(|(factor_id, message)| {
-            pretty_print_message!(
-                VariableId::new(
-                    factor_id.get_factor_graph_id(),
-                    self.node_index.unwrap().into()
-                ),
-                factor_id,
-                ""
-            );
-            pretty_print_vector!(message.information_vector().unwrap());
-            pretty_print_matrix!(message.precision_matrix().unwrap());
-            pretty_print_vector!(message.mean().unwrap());
-        });
+        // messages.iter().for_each(|(factor_id, message)| {
+        //     pretty_print_message!(
+        //         VariableId::new(
+        //             factor_id.get_factor_graph_id(),
+        //             self.node_index.unwrap().into()
+        //         ),
+        //         factor_id,
+        //         ""
+        //     );
+        //     pretty_print_vector!(message.information_vector().unwrap());
+        //     pretty_print_matrix!(message.precision_matrix().unwrap());
+        //     pretty_print_vector!(message.mean().unwrap());
+        // });
 
         messages
 
