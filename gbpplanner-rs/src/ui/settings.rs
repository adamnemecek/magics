--- conflicted
+++ resolved
@@ -7,18 +7,16 @@
 };
 
 use bevy_inspector_egui::{bevy_inspector, DefaultInspectorConfigPlugin};
+use catppuccin::Colour;
 use struct_iterable::Iterable;
 use strum::IntoEnumIterator;
 
 use crate::{
-<<<<<<< HEAD
     config::{Config, DrawSection, DrawSetting},
     environment::cursor::CursorCoordinates,
     input::ScreenShotEvent,
+    planner::PausePlay,
     theme::{CatppuccinTheme, FromCatppuccinColourExt, ThemeEvent},
-=======
-    config::{Config, DrawSection, DrawSetting}, environment::cursor::CursorCoordinates, input::ScreenShotEvent, planner::PausePlay, theme::{CatppuccinTheme, FromCatppuccinColourExt, ThemeEvent}
->>>>>>> 9b8ba869
 };
 
 use super::{custom, ChangingBinding, OccupiedScreenSpace, ToDisplayString, UiScaleType, UiState};
@@ -120,6 +118,23 @@
     });
 }
 
+struct TitleColors {
+    colors: [Colour; 5],
+    current: usize,
+}
+
+impl TitleColors {
+    pub fn new(colors: [Colour; 5]) -> Self {
+        Self { colors, current: 0 }
+    }
+
+    pub fn next(&mut self) -> Colour {
+        let color = self.colors[self.current];
+        self.current = (self.current + 1) % self.colors.len();
+        color
+    }
+}
+
 /// **Bevy** `Update` system to display the `egui` settings panel
 #[allow(clippy::too_many_arguments)]
 fn ui_settings_panel(
@@ -139,15 +154,23 @@
     // let ctx = contexts.get_mut();
     let ctx = contexts;
 
-    let mut title_colors = [
+    // let mut title_colors = [
+    //     catppuccin_theme.green(),
+    //     catppuccin_theme.blue(),
+    //     catppuccin_theme.mauve(),
+    //     catppuccin_theme.maroon(),
+    //     catppuccin_theme.lavender(),
+    // ]
+    // .into_iter()
+    // .cycle();
+
+    let mut title_colors = TitleColors::new([
         catppuccin_theme.green(),
         catppuccin_theme.blue(),
         catppuccin_theme.mauve(),
         catppuccin_theme.maroon(),
         catppuccin_theme.lavender(),
-    ]
-    .into_iter()
-    .cycle();
+    ]);
 
     let right_panel = egui::SidePanel::right("Settings Panel")
         // .default_width(200.0)
@@ -166,7 +189,7 @@
                 .drag_to_scroll(true)
                 .show(ui, |ui| {
                     ui.add_space(10.0);
-                    custom::subheading(ui, "General", Some(Color32::from_catppuccin_colour(title_colors.next().expect("From cycle iterator"))));
+                    custom::subheading(ui, "General", Some(Color32::from_catppuccin_colour(title_colors.next())));
                     custom::grid("settings_general_grid", 2)
                         .show(ui, |ui| {
                         // THEME SELECTOR
@@ -220,19 +243,13 @@
                                 ui.label("Custom Scale");
                             },
                         );
-                        let slider_response = 
+                        let slider_response =
                             ui.add_enabled(
                                 matches!(ui_state.scale_type, UiScaleType::Custom),
                                 egui::Slider::new(&mut ui_state.scale_percent, 50..=200)
                                     .text("%")
-<<<<<<< HEAD
                                     .show_value(true),
-                            )
-                        });
-=======
-                                    .show_value(true),  
                             );
->>>>>>> 9b8ba869
                         // Only trigger ui scale update when the slider is released or lost focus
                         // otherwise it would be imposssible to drag the slider while the ui is scaling
                         if slider_response.drag_released() || slider_response.lost_focus() {
@@ -250,7 +267,7 @@
                         });
                     });
 
-                    custom::subheading(ui, "Draw", Some(Color32::from_catppuccin_colour(title_colors.next().expect("From cycle iterator"))));
+                    custom::subheading(ui, "Draw", Some(Color32::from_catppuccin_colour(title_colors.next())));
                     egui::CollapsingHeader::new("").default_open(true).show(ui, |ui| {
                         custom::grid("draw_grid", 2)
                             .show(ui, |ui| {
@@ -273,7 +290,7 @@
                                 }
                             });
                         });
-                        custom::subheading(ui, "Simulation", Some(Color32::from_catppuccin_colour(title_colors.next().expect("From cycle iterator"))));
+                        custom::subheading(ui, "Simulation", Some(Color32::from_catppuccin_colour(title_colors.next())));
                         custom::grid("simulation_settings_grid", 2).show(ui, |ui| {
                             ui.label("Simulation Time");
                             custom::rect_label(ui, format!("{:.2}", time_fixed.elapsed_seconds()), None);
@@ -294,7 +311,7 @@
                             ui.label("Manual Controls");
 
                             custom::grid("manual_controls_settings_grid", 2).show(ui,|ui| {
-                                
+
                                 // step forward button
                                 custom::fill_x(ui, |ui| {
                                     if ui.button(RichText::new("󰒭").size(25.0)).on_hover_text("Step forward one step in the simulation").clicked() {
@@ -321,15 +338,16 @@
                             // ui.end_row();
                         });
 
-                        custom::subheading(ui, "Export", Some(Color32::from_catppuccin_colour(title_colors.next().expect("From cycle iterator"))));
-
-                        let png_output_path = PathBuf::from("../../../factorgraphs").with_extension("png");
+                        custom::subheading(ui, "Export", Some(Color32::from_catppuccin_colour(title_colors.next())));
+
+                        let png_output_path = PathBuf::from("./factorgraphs").with_extension("png");
 
                         custom::grid( "export_grid", 3).show(ui, |ui| {
                             // GRAPHVIZ EXPORT TOGGLE
                             ui.label("Graphviz");
                             custom::fill_x(ui, |ui| {
                                 if ui.button("Export").clicked() {
+                                    // world.send_event::<ExportGraphEvent>(ExportGraphEvent(Some(png_output_path)));
                                     world.send_event::<ExportGraphEvent>(ExportGraphEvent);
                                     // export_graph_event.send(ExportGraphEvent);
                                 }
@@ -347,7 +365,7 @@
                         // ui.add_space(10.0);
 
                         // INSPECTOR
-                        custom::subheading(ui, "Inspector", Some(Color32::from_catppuccin_colour(title_colors.next().expect("From cycle iterator"))));
+                        custom::subheading(ui, "Inspector", Some(Color32::from_catppuccin_colour(title_colors.next())));
                         custom::grid("inspector_grid", 3).show(ui, |ui| {
                             ui.label("Cursor");
                             // y coordinate
@@ -388,7 +406,7 @@
                             bevy_inspector::ui_for_all_assets(world, ui);
                         });
 
-                        custom::subheading(ui, "Other", Some(Color32::from_catppuccin_colour(title_colors.next().expect("From cycle iterator"))));
+                        custom::subheading(ui, "Other", Some(Color32::from_catppuccin_colour(title_colors.next())));
                         custom::grid("other_grid", 2).show(ui, |ui| {
                             ui.label("UI Focus Cancels Inputs");
                             custom::float_right(ui, |ui| {
