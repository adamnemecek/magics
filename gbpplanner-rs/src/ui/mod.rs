use std::iter::Scan;

use bevy::{
    input::{gamepad, keyboard::KeyboardInput},
    prelude::*,
    window::WindowTheme,
};
use bevy_egui::{
    egui::{self, RichText, Visuals},
    EguiContexts, EguiPlugin,
};
<<<<<<< HEAD
use catppuccin::Flavour;
use color_eyre::owo_colors::OwoColorize;
use leafwing_input_manager::{
    axislike::{
        AxisType, DualAxis, MouseMotionAxisType, MouseWheelAxisType, SingleAxis,
        VirtualAxis, VirtualDPad,
    },
    buttonlike::{MouseMotionDirection, MouseWheelDirection},
    input_map::InputMap,
    user_input::{InputKind, Modifier, UserInput},
};
use strum::IntoEnumIterator;
=======
>>>>>>> 04c4a661

use crate::theme::{CatppuccinTheme, CatppuccinThemeExt};
use crate::{
    input::{CameraAction, GeneralAction, InputAction, MoveableObjectAction, UiAction},
    theme::FromCatppuccinColourExt,
};

//  _     _ _______ _______  ______
//  |     | |______ |______ |_____/
//  |_____| ______| |______ |    \_
//
//  _____ __   _ _______ _______  ______ _______ _______ _______ _______
//    |   | \  |    |    |______ |_____/ |______ |_____| |       |______
//  __|__ |  \_|    |    |______ |    \_ |       |     | |_____  |______
//

pub struct EguiInterfacePlugin;

impl Plugin for EguiInterfacePlugin {
    fn build(&self, app: &mut App) {
        app.init_resource::<OccupiedScreenSpace>()
            .init_resource::<UiState>()
            .add_plugins(EguiPlugin)
            .add_systems(Startup, configure_visuals_system)
<<<<<<< HEAD
            .add_systems(Update, ui_binding_panel);
    }
}

pub trait ToDisplayString {
    fn to_display_string(&self) -> String;
}

impl ToDisplayString for UserInput {
    fn to_display_string(&self) -> String {
        match self {
            UserInput::Single(input) => input.to_display_string(),
            UserInput::VirtualDPad(virtual_dpad) => virtual_dpad.to_display_string(),
            UserInput::VirtualAxis(virtual_axis) => virtual_axis.to_display_string(),
            UserInput::Chord(chord) => chord
                .iter()
                .map(|x| x.to_display_string())
                .collect::<Vec<String>>()
                .join(" + "),
        }
    }
}

impl ToDisplayString for VirtualDPad {
    fn to_display_string(&self) -> String {
        format!(
            "{}{}{}{}",
            self.up.to_display_string(),
            self.left.to_display_string(),
            self.down.to_display_string(),
            self.right.to_display_string()
        )
    }
}

impl ToDisplayString for VirtualAxis {
    fn to_display_string(&self) -> String {
        format!(
            "{}{}",
            self.positive.to_display_string(),
            self.negative.to_display_string()
        )
    }
}

impl ToDisplayString for InputKind {
    fn to_display_string(&self) -> String {
        match self {
            InputKind::GamepadButton(gamepad_button) => {
                gamepad_button.to_display_string()
            }
            InputKind::SingleAxis(single_axis) => single_axis.to_display_string(),
            InputKind::DualAxis(dual_axis) => dual_axis.to_display_string(),
            InputKind::Keyboard(key_code) => key_code.to_display_string(),
            InputKind::KeyLocation(key_location) => key_location.to_display_string(),
            InputKind::Modifier(modifier) => modifier.to_display_string(),
            InputKind::Mouse(mouse) => mouse.to_display_string(),
            InputKind::MouseWheel(mouse_wheel_direction) => {
                mouse_wheel_direction.to_display_string()
            }
            InputKind::MouseMotion(mouse_motion) => mouse_motion.to_display_string(),
            _ => "Unknown".to_string(),
        }
    }
}

impl ToDisplayString for MouseMotionDirection {
    fn to_display_string(&self) -> String {
        match self {
            MouseMotionDirection::Up => "Mouse Move Up".to_string(),
            MouseMotionDirection::Down => "Mouse Move Down".to_string(),
            MouseMotionDirection::Left => "Mouse Move Left".to_string(),
            MouseMotionDirection::Right => "Mouse Move Right".to_string(),
        }
    }
}

impl ToDisplayString for MouseWheelDirection {
    fn to_display_string(&self) -> String {
        match self {
            MouseWheelDirection::Up => "Mouse Wheel Up".to_string(),
            MouseWheelDirection::Down => "Mouse Wheel Down".to_string(),
            MouseWheelDirection::Left => "Mouse Wheel Left".to_string(),
            MouseWheelDirection::Right => "Mouse Wheel Right".to_string(),
        }
    }
}

impl ToDisplayString for MouseButton {
    fn to_display_string(&self) -> String {
        match self {
            MouseButton::Left => "Left".to_string(),
            MouseButton::Right => "Right".to_string(),
            MouseButton::Middle => "Middle".to_string(),
            MouseButton::Other(x) => format!("Mouse {}", x).to_string(),
        }
    }
}

impl ToDisplayString for Modifier {
    fn to_display_string(&self) -> String {
        match self {
            Modifier::Alt => "Alt".to_string(),
            Modifier::Control => "Control".to_string(),
            Modifier::Shift => "Shift".to_string(),
            Modifier::Win => "Super".to_string(),
        }
    }
}

impl ToDisplayString for ScanCode {
    fn to_display_string(&self) -> String {
        match self {
            ScanCode(17) => "W".to_string(),
            ScanCode(30) => "A".to_string(),
            ScanCode(31) => "S".to_string(),
            ScanCode(32) => "D".to_string(),
            _ => format!("{:?}", self),
        }
    }
}

impl ToDisplayString for KeyCode {
    fn to_display_string(&self) -> String {
        // TODO: implement this properly
        format!("{:?}", self)
    }
}

impl ToDisplayString for DualAxis {
    fn to_display_string(&self) -> String {
        match (self.x.axis_type, self.y.axis_type) {
            (
                AxisType::Gamepad(GamepadAxisType::LeftStickX),
                AxisType::Gamepad(GamepadAxisType::LeftStickY),
            ) => "Left Stick".to_string(),
            (
                AxisType::Gamepad(GamepadAxisType::LeftStickY),
                AxisType::Gamepad(GamepadAxisType::LeftStickX),
            ) => "Left Stick".to_string(),
            (
                AxisType::Gamepad(GamepadAxisType::RightStickX),
                AxisType::Gamepad(GamepadAxisType::RightStickY),
            ) => "Right Stick".to_string(),
            (
                AxisType::Gamepad(GamepadAxisType::RightStickY),
                AxisType::Gamepad(GamepadAxisType::RightStickX),
            ) => "Right Stick".to_string(),
            // TODO: add more cases for `MouseWheel` and `MouseMotion`
            _ => "Not yet implemented".to_string(),
        }
    }
}

impl ToDisplayString for GamepadButtonType {
    fn to_display_string(&self) -> String {
        match self {
            GamepadButtonType::South => "󰸴".to_string(), // Cross/A
            GamepadButtonType::East => "󰸷".to_string(),  // Circle/B
            GamepadButtonType::North => "󰸸".to_string(), // Triangle/Y
            GamepadButtonType::West => "󰸵".to_string(),  // Square/X
            GamepadButtonType::C => "C".to_string(),
            GamepadButtonType::Z => "Z".to_string(),
            GamepadButtonType::LeftTrigger => "Left Bumper".to_string(),
            GamepadButtonType::RightTrigger => "Right Bumper".to_string(),
            GamepadButtonType::LeftTrigger2 => "Left Trigger".to_string(),
            GamepadButtonType::RightTrigger2 => "Right Trigger".to_string(),
            GamepadButtonType::Select => "Select".to_string(),
            GamepadButtonType::Start => "Start".to_string(),
            GamepadButtonType::Mode => "Mode".to_string(),
            GamepadButtonType::LeftThumb => "Left Trigger Press".to_string(),
            GamepadButtonType::RightThumb => "Right Trigger Press".to_string(),
            GamepadButtonType::DPadUp => "󰹁".to_string(), // DPad Up
            GamepadButtonType::DPadDown => "󰸽".to_string(), // DPad Down
            GamepadButtonType::DPadLeft => "󰸾".to_string(), // DPad Left
            GamepadButtonType::DPadRight => "󰹀".to_string(), // DPad Right
            GamepadButtonType::Other(x) => format!("Gamepad {}", x).to_string(),
            // _ => "Unknown".to_string(),
        }
    }
}

impl ToDisplayString for SingleAxis {
    fn to_display_string(&self) -> String {
        match self.axis_type {
            AxisType::Gamepad(gamepad_axis) => gamepad_axis.to_display_string(),
            AxisType::MouseWheel(mouse_wheel_direction) => {
                mouse_wheel_direction.to_display_string()
            }
            AxisType::MouseMotion(mouse_motion) => mouse_motion.to_display_string(),
        }
    }
}

impl ToDisplayString for GamepadAxisType {
    fn to_display_string(&self) -> String {
        match self {
            GamepadAxisType::LeftStickX => "Left Stick X".to_string(),
            GamepadAxisType::LeftStickY => "Left Stick Y".to_string(),
            GamepadAxisType::LeftZ => "Left Stick Down".to_string(),
            GamepadAxisType::RightStickX => "Right Stick X".to_string(),
            GamepadAxisType::RightStickY => "Right Stick Y".to_string(),
            GamepadAxisType::RightZ => "Right Stick Down".to_string(),
            GamepadAxisType::Other(x) => format!("Gamepad {}", x).to_string(),
            // _ => "Unknown".to_string(),
        }
    }
}

impl ToDisplayString for MouseWheelAxisType {
    fn to_display_string(&self) -> String {
        match self {
            MouseWheelAxisType::X => "Horizontal".to_string(),
            MouseWheelAxisType::Y => "Vertical".to_string(),
        }
    }
}

impl ToDisplayString for MouseMotionAxisType {
    fn to_display_string(&self) -> String {
        match self {
            MouseMotionAxisType::X => "Horizontal".to_string(),
            MouseMotionAxisType::Y => "Vertical".to_string(),
        }
=======
            .add_systems(Update, ui_example_system);
>>>>>>> 04c4a661
    }
}

/// Resource to store the occupied screen space by each `egui` panel
#[derive(Default, Resource)]
struct OccupiedScreenSpace {
    left: f32,
}

/// UI state to represent which `equi` panels are open
#[derive(Default, Resource)]
pub struct UiState {
    pub left_panel: bool,
}

/// `Setup` **Bevy** sytem to initialise the `egui` visuals
/// This is where the **default** for `egui` is set
fn configure_visuals_system(
    mut contexts: EguiContexts,
    catppuccin: Res<CatppuccinTheme>,
    windows: Query<&Window>,
) {
    let window = windows.single();
    contexts.ctx_mut().set_visuals(match window.window_theme {
        Some(WindowTheme::Dark) => Visuals::catppuccin_dark(),
        _ => Visuals::catppuccin_light(),
    });

    let mut fonts = egui::FontDefinitions::default();

    // TODO: somehow use the **Bevy** asset loader through `scene_assets` to load the font
    // instead of a relative path
    fonts.font_data.insert(
        "JetBrainsMonoNerdFont-Regular".to_owned(),
        egui::FontData::from_static(include_bytes!(
            "../../assets/fonts/JetBrainsMonoNerdFont-Regular.ttf"
        )),
    );

    // Put JetBrainsMono first (highest priority) for proportional text:
    fonts
        .families
        .entry(egui::FontFamily::Proportional)
        .or_default()
        .insert(0, "JetBrainsMonoNerdFont-Regular".to_owned());

    // Put JetBrainsMono first (highest priority) for proportional text:
    fonts
        .families
        .entry(egui::FontFamily::Monospace)
        .or_default()
        .insert(0, "JetBrainsMonoNerdFont-Regular".to_owned());

    contexts.ctx_mut().set_fonts(fonts);
}

// #[derive(Default, Debug)]
// pub struct Binding(usize);

#[derive(Debug, Default)]
pub struct ChangingBinding {
    pub action: InputAction,
    pub binding: usize,
}

/// `Update` **Bevy** system to render the `egui` UI
/// Uses the `UiState` to understand which panels are open and should be rendered
fn ui_binding_panel(
    mut contexts: EguiContexts,
    mut occupied_screen_space: ResMut<OccupiedScreenSpace>,
    ui_state: ResMut<UiState>,
    mut query_camera_action: Query<&mut InputMap<CameraAction>>,
    mut query_general_action: Query<&mut InputMap<GeneralAction>>,
    mut query_moveable_object_action: Query<&mut InputMap<MoveableObjectAction>>,
    mut query_ui_action: Query<&mut InputMap<UiAction>>,
    catppuccin: Res<CatppuccinTheme>,
    mut currently_changing: Local<ChangingBinding>,
    mut keyboard_events: EventReader<KeyboardInput>,
) {
    let ctx = contexts.ctx_mut();

    // info!("Currently changing: {:?}", currently_changing);

    let left_panel = egui::SidePanel::left("left_panel")
        .default_width(300.0)
        .resizable(true)
        .show_animated(ctx, ui_state.left_panel, |ui| {
            egui::Grid::new("cool_grid")
                .num_columns(3)
                .striped(true)
                .spacing((10.0, 10.0))
                .show(ui, |ui| {
                    let size = 15.0; // pt
                    ui.label(RichText::new("Binding").size(size).color(
                        Color32::from_catppuccin_colour(catppuccin.flavour.green()),
                    ));
                    ui.label(RichText::new("1").size(size).color(
                        Color32::from_catppuccin_colour(catppuccin.flavour.green()),
                    ));
                    ui.label(RichText::new("2").size(size).color(
                        Color32::from_catppuccin_colour(catppuccin.flavour.green()),
                    ));
                    ui.end_row();

                    // go through all InputAction variants, and make a title for each
                    // then nested go through each inner variant and make a button for each
                    for action in InputAction::iter() {
                        if matches!(action, InputAction::Undefined) {
                            continue;
                        }
                        ui.label(
                            RichText::new(action.to_string())
                                .italics()
                                .color(Color32::from_catppuccin_colour(
                                    catppuccin.flavour.lavender(),
                                ))
                                .size(size),
                        );

                        ui.end_row();
                        match action {
                            InputAction::MoveableObject(_) => {
                                let map = query_moveable_object_action.single();
                                for inner_action in map.iter() {
                                    ui.label(inner_action.0.to_string());

                                    inner_action.1.iter().enumerate().for_each(
                                        |(i, x)| {
                                            let button_response = ui.button(
                                                RichText::new(x.to_display_string()),
                                            );
                                            if button_response.clicked() {
                                                // button_response.highlight();
                                                *currently_changing = ChangingBinding {
                                                    action: InputAction::MoveableObject(
                                                        *inner_action.0,
                                                    ),
                                                    binding: i,
                                                };
                                            }
                                        },
                                    );

                                    ui.end_row();
                                }
                            }
                            InputAction::General(_) => {
                                let map = query_general_action.single();
                                for inner_action in map.iter() {
                                    ui.label(inner_action.0.to_string());

                                    inner_action.1.iter().enumerate().for_each(
                                        |(i, x)| {
                                            let button_response = ui.button(
                                                RichText::new(x.to_display_string()),
                                            );
                                            if button_response.clicked() {
                                                // button_response.highlight();
                                                *currently_changing = ChangingBinding {
                                                    action: InputAction::General(
                                                        *inner_action.0,
                                                    ),
                                                    binding: i,
                                                };
                                            }
                                        },
                                    );

                                    ui.end_row();
                                }
                            }
                            InputAction::Camera(_) => {
                                let map = query_camera_action.iter().next().unwrap();
                                for inner_action in map.iter() {
                                    ui.label(inner_action.0.to_string());

                                    inner_action.1.iter().enumerate().for_each(
                                        |(i, x)| {
                                            let button_response = ui.button(
                                                RichText::new(x.to_display_string()),
                                            );
                                            if button_response.clicked() {
                                                // button_response.highlight();
                                                *currently_changing = ChangingBinding {
                                                    action: InputAction::Camera(
                                                        *inner_action.0,
                                                    ),
                                                    binding: i,
                                                };
                                            }
                                        },
                                    );

                                    ui.end_row();
                                }
                            }
                            InputAction::Ui(_) => {
                                let map = query_ui_action.single();
                                for inner_action in map.iter() {
                                    ui.label(inner_action.0.to_string());

                                    inner_action.1.iter().enumerate().for_each(
                                        |(i, x)| {
                                            let button_response = ui.button(
                                                RichText::new(x.to_display_string()),
                                            );
                                            if button_response.clicked() {
                                                // button_response.highlight();
                                                // remove the button's text
                                                // button_response.text = "".to_string();
                                                *currently_changing = ChangingBinding {
                                                    action: InputAction::Ui(
                                                        *inner_action.0,
                                                    ),
                                                    binding: i,
                                                };
                                            }
                                        },
                                    );

                                    ui.end_row();
                                }
                            }
                            _ => { /* do nothing */ }
                        }
                    }
                });

            ui.allocate_rect(ui.available_rect_before_wrap(), egui::Sense::hover());
        });

<<<<<<< HEAD
    // check for any input at all (keyboard, mouse, gamepad, etc.)
    // if there is, then rebind the map
    for event in keyboard_events.read() {
        if let Some(key_code) = event.key_code {
            match currently_changing.action {
                InputAction::Camera(action) => {
                    let mut map = query_camera_action.single_mut();
                    map.remove_at(action, currently_changing.binding);
                    map.insert(UserInput::Single(InputKind::Keyboard(key_code)), action);
                }
                InputAction::General(action) => {
                    let mut map = query_general_action.single_mut();
                    map.remove_at(action, currently_changing.binding);
                    map.insert(UserInput::Single(InputKind::Keyboard(key_code)), action);
                }
                InputAction::MoveableObject(action) => {
                    let mut map = query_moveable_object_action.single_mut();
                    map.remove_at(action, currently_changing.binding);
                    map.insert(UserInput::Single(InputKind::Keyboard(key_code)), action);
                }
                InputAction::Ui(action) => {
                    let mut map = query_ui_action.single_mut();
                    map.remove_at(action, currently_changing.binding);
                    map.insert(UserInput::Single(InputKind::Keyboard(key_code)), action);
                }
                _ => { /* do nothing */ }
            }
            *currently_changing = ChangingBinding::default();
        }
    }

    occupied_screen_space.left = if left_panel.is_some() {
        left_panel.unwrap().response.rect.width()
    } else {
        0.0
=======
    occupied_screen_space.left = match left_panel {
        Some(inner) => inner.response.rect.width(),
        _ => 0.0,
>>>>>>> 04c4a661
    };
    // occupied_screen_space.left = if left_panel.is_some() {
    //     left_panel.unwrap().response.rect.width()
    // } else {
    //     0.0
    // };
}<|MERGE_RESOLUTION|>--- conflicted
+++ resolved
@@ -6,24 +6,21 @@
     window::WindowTheme,
 };
 use bevy_egui::{
-    egui::{self, RichText, Visuals},
+    egui::{self, Color32, RichText, Visuals},
     EguiContexts, EguiPlugin,
 };
-<<<<<<< HEAD
 use catppuccin::Flavour;
 use color_eyre::owo_colors::OwoColorize;
 use leafwing_input_manager::{
     axislike::{
-        AxisType, DualAxis, MouseMotionAxisType, MouseWheelAxisType, SingleAxis,
-        VirtualAxis, VirtualDPad,
+        AxisType, DualAxis, MouseMotionAxisType, MouseWheelAxisType, SingleAxis, VirtualAxis,
+        VirtualDPad,
     },
     buttonlike::{MouseMotionDirection, MouseWheelDirection},
     input_map::InputMap,
     user_input::{InputKind, Modifier, UserInput},
 };
 use strum::IntoEnumIterator;
-=======
->>>>>>> 04c4a661
 
 use crate::theme::{CatppuccinTheme, CatppuccinThemeExt};
 use crate::{
@@ -48,7 +45,6 @@
             .init_resource::<UiState>()
             .add_plugins(EguiPlugin)
             .add_systems(Startup, configure_visuals_system)
-<<<<<<< HEAD
             .add_systems(Update, ui_binding_panel);
     }
 }
@@ -97,13 +93,11 @@
 impl ToDisplayString for InputKind {
     fn to_display_string(&self) -> String {
         match self {
-            InputKind::GamepadButton(gamepad_button) => {
-                gamepad_button.to_display_string()
-            }
+            InputKind::GamepadButton(gamepad_button) => gamepad_button.to_display_string(),
             InputKind::SingleAxis(single_axis) => single_axis.to_display_string(),
             InputKind::DualAxis(dual_axis) => dual_axis.to_display_string(),
-            InputKind::Keyboard(key_code) => key_code.to_display_string(),
-            InputKind::KeyLocation(key_location) => key_location.to_display_string(),
+            InputKind::PhysicalKey(key_code) => key_code.to_display_string(),
+            // InputKind::KeyLocation(key_location) => key_location.to_display_string(),
             InputKind::Modifier(modifier) => modifier.to_display_string(),
             InputKind::Mouse(mouse) => mouse.to_display_string(),
             InputKind::MouseWheel(mouse_wheel_direction) => {
@@ -144,6 +138,7 @@
             MouseButton::Right => "Right".to_string(),
             MouseButton::Middle => "Middle".to_string(),
             MouseButton::Other(x) => format!("Mouse {}", x).to_string(),
+            _ => unreachable!(),
         }
     }
 }
@@ -154,22 +149,22 @@
             Modifier::Alt => "Alt".to_string(),
             Modifier::Control => "Control".to_string(),
             Modifier::Shift => "Shift".to_string(),
-            Modifier::Win => "Super".to_string(),
-        }
-    }
-}
-
-impl ToDisplayString for ScanCode {
-    fn to_display_string(&self) -> String {
-        match self {
-            ScanCode(17) => "W".to_string(),
-            ScanCode(30) => "A".to_string(),
-            ScanCode(31) => "S".to_string(),
-            ScanCode(32) => "D".to_string(),
-            _ => format!("{:?}", self),
-        }
-    }
-}
+            Modifier::Super => "Super".to_string(),
+        }
+    }
+}
+
+// impl ToDisplayString for ScanCode {
+//     fn to_display_string(&self) -> String {
+//         match self {
+//             ScanCode(17) => "W".to_string(),
+//             ScanCode(30) => "A".to_string(),
+//             ScanCode(31) => "S".to_string(),
+//             ScanCode(32) => "D".to_string(),
+//             _ => format!("{:?}", self),
+//         }
+//     }
+// }
 
 impl ToDisplayString for KeyCode {
     fn to_display_string(&self) -> String {
@@ -273,9 +268,6 @@
             MouseMotionAxisType::X => "Horizontal".to_string(),
             MouseMotionAxisType::Y => "Vertical".to_string(),
         }
-=======
-            .add_systems(Update, ui_example_system);
->>>>>>> 04c4a661
     }
 }
 
@@ -369,15 +361,21 @@
                 .spacing((10.0, 10.0))
                 .show(ui, |ui| {
                     let size = 15.0; // pt
-                    ui.label(RichText::new("Binding").size(size).color(
-                        Color32::from_catppuccin_colour(catppuccin.flavour.green()),
-                    ));
-                    ui.label(RichText::new("1").size(size).color(
-                        Color32::from_catppuccin_colour(catppuccin.flavour.green()),
-                    ));
-                    ui.label(RichText::new("2").size(size).color(
-                        Color32::from_catppuccin_colour(catppuccin.flavour.green()),
-                    ));
+                    ui.label(
+                        RichText::new("Binding")
+                            .size(size)
+                            .color(Color32::from_catppuccin_colour(catppuccin.flavour.green())),
+                    );
+                    ui.label(
+                        RichText::new("1")
+                            .size(size)
+                            .color(Color32::from_catppuccin_colour(catppuccin.flavour.green())),
+                    );
+                    ui.label(
+                        RichText::new("2")
+                            .size(size)
+                            .color(Color32::from_catppuccin_colour(catppuccin.flavour.green())),
+                    );
                     ui.end_row();
 
                     // go through all InputAction variants, and make a title for each
@@ -402,22 +400,19 @@
                                 for inner_action in map.iter() {
                                     ui.label(inner_action.0.to_string());
 
-                                    inner_action.1.iter().enumerate().for_each(
-                                        |(i, x)| {
-                                            let button_response = ui.button(
-                                                RichText::new(x.to_display_string()),
-                                            );
-                                            if button_response.clicked() {
-                                                // button_response.highlight();
-                                                *currently_changing = ChangingBinding {
-                                                    action: InputAction::MoveableObject(
-                                                        *inner_action.0,
-                                                    ),
-                                                    binding: i,
-                                                };
-                                            }
-                                        },
-                                    );
+                                    inner_action.1.iter().enumerate().for_each(|(i, x)| {
+                                        let button_response =
+                                            ui.button(RichText::new(x.to_display_string()));
+                                        if button_response.clicked() {
+                                            // button_response.highlight();
+                                            *currently_changing = ChangingBinding {
+                                                action: InputAction::MoveableObject(
+                                                    *inner_action.0,
+                                                ),
+                                                binding: i,
+                                            };
+                                        }
+                                    });
 
                                     ui.end_row();
                                 }
@@ -427,22 +422,17 @@
                                 for inner_action in map.iter() {
                                     ui.label(inner_action.0.to_string());
 
-                                    inner_action.1.iter().enumerate().for_each(
-                                        |(i, x)| {
-                                            let button_response = ui.button(
-                                                RichText::new(x.to_display_string()),
-                                            );
-                                            if button_response.clicked() {
-                                                // button_response.highlight();
-                                                *currently_changing = ChangingBinding {
-                                                    action: InputAction::General(
-                                                        *inner_action.0,
-                                                    ),
-                                                    binding: i,
-                                                };
-                                            }
-                                        },
-                                    );
+                                    inner_action.1.iter().enumerate().for_each(|(i, x)| {
+                                        let button_response =
+                                            ui.button(RichText::new(x.to_display_string()));
+                                        if button_response.clicked() {
+                                            // button_response.highlight();
+                                            *currently_changing = ChangingBinding {
+                                                action: InputAction::General(*inner_action.0),
+                                                binding: i,
+                                            };
+                                        }
+                                    });
 
                                     ui.end_row();
                                 }
@@ -452,22 +442,17 @@
                                 for inner_action in map.iter() {
                                     ui.label(inner_action.0.to_string());
 
-                                    inner_action.1.iter().enumerate().for_each(
-                                        |(i, x)| {
-                                            let button_response = ui.button(
-                                                RichText::new(x.to_display_string()),
-                                            );
-                                            if button_response.clicked() {
-                                                // button_response.highlight();
-                                                *currently_changing = ChangingBinding {
-                                                    action: InputAction::Camera(
-                                                        *inner_action.0,
-                                                    ),
-                                                    binding: i,
-                                                };
-                                            }
-                                        },
-                                    );
+                                    inner_action.1.iter().enumerate().for_each(|(i, x)| {
+                                        let button_response =
+                                            ui.button(RichText::new(x.to_display_string()));
+                                        if button_response.clicked() {
+                                            // button_response.highlight();
+                                            *currently_changing = ChangingBinding {
+                                                action: InputAction::Camera(*inner_action.0),
+                                                binding: i,
+                                            };
+                                        }
+                                    });
 
                                     ui.end_row();
                                 }
@@ -477,24 +462,19 @@
                                 for inner_action in map.iter() {
                                     ui.label(inner_action.0.to_string());
 
-                                    inner_action.1.iter().enumerate().for_each(
-                                        |(i, x)| {
-                                            let button_response = ui.button(
-                                                RichText::new(x.to_display_string()),
-                                            );
-                                            if button_response.clicked() {
-                                                // button_response.highlight();
-                                                // remove the button's text
-                                                // button_response.text = "".to_string();
-                                                *currently_changing = ChangingBinding {
-                                                    action: InputAction::Ui(
-                                                        *inner_action.0,
-                                                    ),
-                                                    binding: i,
-                                                };
-                                            }
-                                        },
-                                    );
+                                    inner_action.1.iter().enumerate().for_each(|(i, x)| {
+                                        let button_response =
+                                            ui.button(RichText::new(x.to_display_string()));
+                                        if button_response.clicked() {
+                                            // button_response.highlight();
+                                            // remove the button's text
+                                            // button_response.text = "".to_string();
+                                            *currently_changing = ChangingBinding {
+                                                action: InputAction::Ui(*inner_action.0),
+                                                binding: i,
+                                            };
+                                        }
+                                    });
 
                                     ui.end_row();
                                 }
@@ -507,48 +487,45 @@
             ui.allocate_rect(ui.available_rect_before_wrap(), egui::Sense::hover());
         });
 
-<<<<<<< HEAD
     // check for any input at all (keyboard, mouse, gamepad, etc.)
     // if there is, then rebind the map
     for event in keyboard_events.read() {
-        if let Some(key_code) = event.key_code {
-            match currently_changing.action {
-                InputAction::Camera(action) => {
-                    let mut map = query_camera_action.single_mut();
-                    map.remove_at(action, currently_changing.binding);
-                    map.insert(UserInput::Single(InputKind::Keyboard(key_code)), action);
-                }
-                InputAction::General(action) => {
-                    let mut map = query_general_action.single_mut();
-                    map.remove_at(action, currently_changing.binding);
-                    map.insert(UserInput::Single(InputKind::Keyboard(key_code)), action);
-                }
-                InputAction::MoveableObject(action) => {
-                    let mut map = query_moveable_object_action.single_mut();
-                    map.remove_at(action, currently_changing.binding);
-                    map.insert(UserInput::Single(InputKind::Keyboard(key_code)), action);
-                }
-                InputAction::Ui(action) => {
-                    let mut map = query_ui_action.single_mut();
-                    map.remove_at(action, currently_changing.binding);
-                    map.insert(UserInput::Single(InputKind::Keyboard(key_code)), action);
-                }
-                _ => { /* do nothing */ }
+        let key_code = event.key_code;
+        match currently_changing.action {
+            InputAction::Camera(action) => {
+                let mut map = query_camera_action.single_mut();
+                map.remove_at(&action, currently_changing.binding);
+                map.insert(action, UserInput::Single(InputKind::PhysicalKey(key_code)));
             }
-            *currently_changing = ChangingBinding::default();
-        }
-    }
-
-    occupied_screen_space.left = if left_panel.is_some() {
-        left_panel.unwrap().response.rect.width()
-    } else {
-        0.0
-=======
-    occupied_screen_space.left = match left_panel {
-        Some(inner) => inner.response.rect.width(),
-        _ => 0.0,
->>>>>>> 04c4a661
-    };
+            InputAction::General(action) => {
+                let mut map = query_general_action.single_mut();
+                map.remove_at(&action, currently_changing.binding);
+                map.insert(action, UserInput::Single(InputKind::PhysicalKey(key_code)));
+            }
+            InputAction::MoveableObject(action) => {
+                let mut map = query_moveable_object_action.single_mut();
+                map.remove_at(&action, currently_changing.binding);
+                map.insert(action, UserInput::Single(InputKind::PhysicalKey(key_code)));
+            }
+            InputAction::Ui(action) => {
+                let mut map = query_ui_action.single_mut();
+                map.remove_at(&action, currently_changing.binding);
+                map.insert(action, UserInput::Single(InputKind::PhysicalKey(key_code)));
+            }
+            _ => { /* do nothing */ }
+        }
+        *currently_changing = ChangingBinding::default();
+    }
+
+    occupied_screen_space.left = left_panel
+        .map(|ref inner| inner.response.rect.width())
+        .unwrap_or(0.0);
+
+    // occupied_screen_space.left = if left_panel.is_some() {
+    //     left_panel.unwrap().response.rect.width()
+    // } else {
+    //     0.0
+    // };
     // occupied_screen_space.left = if left_panel.is_some() {
     //     left_panel.unwrap().response.rect.width()
     // } else {
