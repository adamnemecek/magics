--- conflicted
+++ resolved
@@ -4,7 +4,8 @@
 
 [workspace]
 resolver = "2" # Important! wgpu/bevy needs this!
-members = [ "crates/angle",
+members = [
+  "crates/angle",
   "crates/min_len_vec",
   "crates/percentage",
   "crates/unit_interval",
@@ -13,11 +14,11 @@
   # "crates/bevy_undo_redo",
   "crates/gbpplanner-rs",
   "crates/bevy_notify",
-<<<<<<< HEAD
-  "crates/units", "crates/repeating_array",
-=======
-  "crates/units", "crates/bevy_fullscreen",
->>>>>>> b883a300
+  "crates/units",
+  "crates/repeating_array",
+  "crates/units",
+  "crates/units",
+  "crates/bevy_fullscreen",
 ]
 
 [workspace.package]
